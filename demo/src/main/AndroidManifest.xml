--- conflicted
+++ resolved
@@ -16,13 +16,8 @@
 
 <manifest xmlns:android="http://schemas.android.com/apk/res/android"
     package="com.google.android.exoplayer.demo"
-<<<<<<< HEAD
-    android:versionCode="1511"
-    android:versionName="1.5.11"
-=======
     android:versionCode="1513"
     android:versionName="1.5.13"
->>>>>>> 965a1554
     android:theme="@style/RootTheme">
 
   <uses-permission android:name="android.permission.INTERNET"/>
