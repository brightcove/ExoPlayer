/*
 * Copyright (C) 2014 The Android Open Source Project
 *
 * Licensed under the Apache License, Version 2.0 (the "License");
 * you may not use this file except in compliance with the License.
 * You may obtain a copy of the License at
 *
 *      http://www.apache.org/licenses/LICENSE-2.0
 *
 * Unless required by applicable law or agreed to in writing, software
 * distributed under the License is distributed on an "AS IS" BASIS,
 * WITHOUT WARRANTIES OR CONDITIONS OF ANY KIND, either express or implied.
 * See the License for the specific language governing permissions and
 * limitations under the License.
 */
package com.google.android.exoplayer.demo.player;

import com.google.android.exoplayer.MediaCodecAudioTrackRenderer;
import com.google.android.exoplayer.MediaCodecSelector;
import com.google.android.exoplayer.MediaCodecVideoTrackRenderer;
import com.google.android.exoplayer.SampleSource;
import com.google.android.exoplayer.TrackRenderer;
import com.google.android.exoplayer.audio.AudioCapabilities;
import com.google.android.exoplayer.demo.player.DemoPlayer.RendererBuilder;
import com.google.android.exoplayer.extractor.Extractor;
import com.google.android.exoplayer.extractor.ExtractorSampleSource;
import com.google.android.exoplayer.text.TextTrackRenderer;
import com.google.android.exoplayer.upstream.Allocator;
import com.google.android.exoplayer.upstream.DataSource;
import com.google.android.exoplayer.upstream.DefaultAllocator;
import com.google.android.exoplayer.upstream.DefaultBandwidthMeter;
import com.google.android.exoplayer.upstream.DefaultUriDataSource;

import android.content.Context;
import android.media.AudioManager;
import android.media.MediaCodec;
import android.net.Uri;
import android.os.Handler;

/**
 * A {@link RendererBuilder} for streams that can be read using an {@link Extractor}.
 */
public class ExtractorRendererBuilder implements RendererBuilder {

  private static final int BUFFER_SEGMENT_SIZE = 64 * 1024;
  private static final int BUFFER_SEGMENT_COUNT = 256;

  private final Context context;
  private final String userAgent;
  private final Uri uri;

  public ExtractorRendererBuilder(Context context, String userAgent, Uri uri) {
    this.context = context;
    this.userAgent = userAgent;
    this.uri = uri;
  }

  @Override
  public void buildRenderers(DemoPlayer player) {
    Allocator allocator = new DefaultAllocator(BUFFER_SEGMENT_SIZE);
    Handler mainHandler = player.getMainHandler();

    // Build the video and audio renderers.
    DefaultBandwidthMeter bandwidthMeter = new DefaultBandwidthMeter(mainHandler, null);
    DataSource dataSource = new DefaultUriDataSource(context, bandwidthMeter, userAgent);
    ExtractorSampleSource sampleSource = new ExtractorSampleSource(uri, dataSource, allocator,
        BUFFER_SEGMENT_COUNT * BUFFER_SEGMENT_SIZE, mainHandler, player, 0);
    MediaCodecVideoTrackRenderer videoRenderer = new MediaCodecVideoTrackRenderer(context,
<<<<<<< HEAD
        new SampleSource[] {sampleSource}, MediaCodecSelector.DEFAULT, MediaCodec.VIDEO_SCALING_MODE_SCALE_TO_FIT, 5000,
        player.getMainHandler(), player, 50);
    MediaCodecAudioTrackRenderer audioRenderer = new MediaCodecAudioTrackRenderer(new SampleSource[] {sampleSource},
        MediaCodecSelector.DEFAULT, null, true, player.getMainHandler(), player,
=======
        sampleSource, MediaCodecSelector.DEFAULT, MediaCodec.VIDEO_SCALING_MODE_SCALE_TO_FIT, 5000,
        mainHandler, player, 50);
    MediaCodecAudioTrackRenderer audioRenderer = new MediaCodecAudioTrackRenderer(sampleSource,
        MediaCodecSelector.DEFAULT, null, true, mainHandler, player,
>>>>>>> 3cc442c4
        AudioCapabilities.getCapabilities(context), AudioManager.STREAM_MUSIC);
    TrackRenderer textRenderer = new TextTrackRenderer(sampleSource, player,
        mainHandler.getLooper());

    // Invoke the callback.
    TrackRenderer[] renderers = new TrackRenderer[DemoPlayer.RENDERER_COUNT];
    renderers[DemoPlayer.TYPE_VIDEO] = videoRenderer;
    renderers[DemoPlayer.TYPE_AUDIO] = audioRenderer;
    renderers[DemoPlayer.TYPE_TEXT] = textRenderer;
    player.onRenderers(renderers, bandwidthMeter);
  }

  @Override
  public void cancel() {
    // Do nothing.
  }

}<|MERGE_RESOLUTION|>--- conflicted
+++ resolved
@@ -66,17 +66,10 @@
     ExtractorSampleSource sampleSource = new ExtractorSampleSource(uri, dataSource, allocator,
         BUFFER_SEGMENT_COUNT * BUFFER_SEGMENT_SIZE, mainHandler, player, 0);
     MediaCodecVideoTrackRenderer videoRenderer = new MediaCodecVideoTrackRenderer(context,
-<<<<<<< HEAD
-        new SampleSource[] {sampleSource}, MediaCodecSelector.DEFAULT, MediaCodec.VIDEO_SCALING_MODE_SCALE_TO_FIT, 5000,
-        player.getMainHandler(), player, 50);
-    MediaCodecAudioTrackRenderer audioRenderer = new MediaCodecAudioTrackRenderer(new SampleSource[] {sampleSource},
-        MediaCodecSelector.DEFAULT, null, true, player.getMainHandler(), player,
-=======
         sampleSource, MediaCodecSelector.DEFAULT, MediaCodec.VIDEO_SCALING_MODE_SCALE_TO_FIT, 5000,
         mainHandler, player, 50);
     MediaCodecAudioTrackRenderer audioRenderer = new MediaCodecAudioTrackRenderer(sampleSource,
         MediaCodecSelector.DEFAULT, null, true, mainHandler, player,
->>>>>>> 3cc442c4
         AudioCapabilities.getCapabilities(context), AudioManager.STREAM_MUSIC);
     TrackRenderer textRenderer = new TextTrackRenderer(sampleSource, player,
         mainHandler.getLooper());
