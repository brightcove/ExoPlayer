--- conflicted
+++ resolved
@@ -153,16 +153,8 @@
       MediaCodecVideoTrackRenderer videoRenderer = new MediaCodecVideoTrackRenderer(context,
           new SampleSource[] {sampleSource}, MediaCodecSelector.DEFAULT, MediaCodec.VIDEO_SCALING_MODE_SCALE_TO_FIT,
           5000, mainHandler, player, 50);
-<<<<<<< HEAD
-      MediaCodecAudioTrackRenderer audioRenderer = new MediaCodecAudioTrackRenderer(new SampleSource[] {sampleSource},
-          MediaCodecSelector.DEFAULT, null, true, player.getMainHandler(), player,
-          AudioCapabilities.getCapabilities(context), AudioManager.STREAM_MUSIC);
-      MetadataTrackRenderer<List<Id3Frame>> id3Renderer = new MetadataTrackRenderer<>(
-          new SampleSource[] {sampleSource}, new Id3Parser(), player, mainHandler.getLooper());
-=======
       MetadataTrackRenderer<List<Id3Frame>> id3Renderer = new MetadataTrackRenderer<>(
           sampleSource, new Id3Parser(), player, mainHandler.getLooper());
->>>>>>> 3cc442c4
 
       // Build the audio renderer.
       MediaCodecAudioTrackRenderer audioRenderer;
