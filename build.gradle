// Copyright (C) 2014 The Android Open Source Project
//
// Licensed under the Apache License, Version 2.0 (the "License");
// you may not use this file except in compliance with the License.
// You may obtain a copy of the License at
//
//      http://www.apache.org/licenses/LICENSE-2.0
//
// Unless required by applicable law or agreed to in writing, software
// distributed under the License is distributed on an "AS IS" BASIS,
// WITHOUT WARRANTIES OR CONDITIONS OF ANY KIND, either express or implied.
// See the License for the specific language governing permissions and
// limitations under the License.

// Top-level build file where you can add configuration options common to all sub-projects/modules.

buildscript {
    repositories {
        mavenCentral()
        jcenter()
    }
    dependencies {
<<<<<<< HEAD
        classpath 'com.github.dcendents:android-maven-plugin:1.2'
        classpath 'com.android.tools.build:gradle:1.2.3'
=======
        classpath 'com.android.tools.build:gradle:1.5.0'
>>>>>>> 3cc442c4
        classpath 'com.novoda:bintray-release:0.3.4'
    }
}

allprojects {
    repositories {
        mavenCentral()
    }
}<|MERGE_RESOLUTION|>--- conflicted
+++ resolved
@@ -20,12 +20,8 @@
         jcenter()
     }
     dependencies {
-<<<<<<< HEAD
-        classpath 'com.github.dcendents:android-maven-plugin:1.2'
-        classpath 'com.android.tools.build:gradle:1.2.3'
-=======
+        classpath 'com.github.dcendents:android-maven-gradle-plugin:1.3'
         classpath 'com.android.tools.build:gradle:1.5.0'
->>>>>>> 3cc442c4
         classpath 'com.novoda:bintray-release:0.3.4'
     }
 }
