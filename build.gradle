// Copyright (C) 2014 The Android Open Source Project
//
// Licensed under the Apache License, Version 2.0 (the "License");
// you may not use this file except in compliance with the License.
// You may obtain a copy of the License at
//
//      http://www.apache.org/licenses/LICENSE-2.0
//
// Unless required by applicable law or agreed to in writing, software
// distributed under the License is distributed on an "AS IS" BASIS,
// WITHOUT WARRANTIES OR CONDITIONS OF ANY KIND, either express or implied.
// See the License for the specific language governing permissions and
// limitations under the License.

// Top-level build file where you can add configuration options common to all sub-projects/modules.

buildscript {
    repositories {
        mavenCentral()
        jcenter()
    }
    dependencies {
<<<<<<< HEAD
        classpath 'com.android.tools.build:gradle:2.1.0'
=======
        classpath 'com.github.dcendents:android-maven-gradle-plugin:1.3'
        classpath 'com.android.tools.build:gradle:1.5.0'
>>>>>>> ef456deb
        classpath 'com.novoda:bintray-release:0.3.4'
    }
}

allprojects {
    repositories {
        mavenCentral()
    }
}<|MERGE_RESOLUTION|>--- conflicted
+++ resolved
@@ -20,12 +20,8 @@
         jcenter()
     }
     dependencies {
-<<<<<<< HEAD
-        classpath 'com.android.tools.build:gradle:2.1.0'
-=======
         classpath 'com.github.dcendents:android-maven-gradle-plugin:1.3'
-        classpath 'com.android.tools.build:gradle:1.5.0'
->>>>>>> ef456deb
+        classpath 'com.android.tools.build:gradle:2.1.2'
         classpath 'com.novoda:bintray-release:0.3.4'
     }
 }
