/*
 * Copyright (C) 2014 The Android Open Source Project
 *
 * Licensed under the Apache License, Version 2.0 (the "License");
 * you may not use this file except in compliance with the License.
 * You may obtain a copy of the License at
 *
 *      http://www.apache.org/licenses/LICENSE-2.0
 *
 * Unless required by applicable law or agreed to in writing, software
 * distributed under the License is distributed on an "AS IS" BASIS,
 * WITHOUT WARRANTIES OR CONDITIONS OF ANY KIND, either express or implied.
 * See the License for the specific language governing permissions and
 * limitations under the License.
 */
package com.google.android.exoplayer.extractor;

import com.google.android.exoplayer.C;
import com.google.android.exoplayer.MediaFormat;
import com.google.android.exoplayer.MediaFormatHolder;
import com.google.android.exoplayer.ParserException;
import com.google.android.exoplayer.SampleHolder;
import com.google.android.exoplayer.SampleSource;
import com.google.android.exoplayer.SampleSource.SampleSourceReader;
import com.google.android.exoplayer.TrackRenderer;
import com.google.android.exoplayer.drm.DrmInitData;
import com.google.android.exoplayer.upstream.Allocator;
import com.google.android.exoplayer.upstream.DataSource;
import com.google.android.exoplayer.upstream.DataSpec;
import com.google.android.exoplayer.upstream.Loader;
import com.google.android.exoplayer.upstream.Loader.Loadable;
import com.google.android.exoplayer.util.Assertions;
import com.google.android.exoplayer.util.Util;

import android.net.Uri;
import android.os.Handler;
import android.os.SystemClock;
import android.util.SparseArray;

import java.io.EOFException;
import java.io.IOException;
import java.util.ArrayList;
import java.util.List;

/**
 * A {@link SampleSource} that extracts sample data using an {@link Extractor}.
 *
 * <p>If no {@link Extractor} instances are passed to the constructor, the input stream container
 * format will be detected automatically from the following supported formats:
 *
 * <ul>
 * <li>MP4, including M4A ({@link com.google.android.exoplayer.extractor.mp4.Mp4Extractor})</li>
 * <li>fMP4 ({@link com.google.android.exoplayer.extractor.mp4.FragmentedMp4Extractor})</li>
 * <li>Matroska and WebM ({@link com.google.android.exoplayer.extractor.webm.WebmExtractor})</li>
 * <li>Ogg Vorbis ({@link com.google.android.exoplayer.extractor.ogg.OggVorbisExtractor}</li>
 * <li>MP3 ({@link com.google.android.exoplayer.extractor.mp3.Mp3Extractor})</li>
 * <li>AAC ({@link com.google.android.exoplayer.extractor.ts.AdtsExtractor})</li>
 * <li>MPEG TS ({@link com.google.android.exoplayer.extractor.ts.TsExtractor})</li>
 * <li>MPEG PS ({@link com.google.android.exoplayer.extractor.ts.PsExtractor})</li>
 * <li>FLV ({@link com.google.android.exoplayer.extractor.flv.FlvExtractor})</li>
 * <li>WAV ({@link com.google.android.exoplayer.extractor.wav.WavExtractor})</li>
 * <li>FLAC (only available if the FLAC extension is built and included)</li>
 * </ul>
 *
 * <p>Seeking in AAC, MPEG TS and FLV streams is not supported.
 *
 * <p>To override the default extractors, pass one or more {@link Extractor} instances to the
 * constructor. When reading a new stream, the first {@link Extractor} that returns {@code true}
 * from {@link Extractor#sniff(ExtractorInput)} will be used.
 */
public final class ExtractorSampleSource implements SampleSource, SampleSourceReader,
    ExtractorOutput, Loader.Callback {

  /**
   * Interface definition for a callback to be notified of {@link ExtractorSampleSource} events.
   */
  public interface EventListener {

    /**
     * Invoked when an error occurs loading media data.
     *
     * @param sourceId The id of the reporting {@link SampleSource}.
     * @param e The cause of the failure.
     */
    void onLoadError(int sourceId, IOException e);

  }

  /**
   * Thrown if the input format could not recognized.
   */
  public static final class UnrecognizedInputFormatException extends ParserException {

    public UnrecognizedInputFormatException(Extractor[] extractors) {
      super("None of the available extractors ("
          + Util.getCommaDelimitedSimpleClassNames(extractors) + ") could read the stream.");
    }

  }

  /**
   * The default minimum number of times to retry loading prior to failing for on-demand streams.
   */
  public static final int DEFAULT_MIN_LOADABLE_RETRY_COUNT_ON_DEMAND = 3;

  /**
   * The default minimum number of times to retry loading prior to failing for live streams.
   */
  public static final int DEFAULT_MIN_LOADABLE_RETRY_COUNT_LIVE = 6;

  private static final int MIN_RETRY_COUNT_DEFAULT_FOR_MEDIA = -1;
  private static final long NO_RESET_PENDING = Long.MIN_VALUE;

  /**
   * Default extractor classes in priority order. They are referred to indirectly so that it is
   * possible to remove unused extractors.
   */
  private static final List<Class<? extends Extractor>> DEFAULT_EXTRACTOR_CLASSES;
  static {
    DEFAULT_EXTRACTOR_CLASSES = new ArrayList<>();
    // Load extractors using reflection so that they can be deleted cleanly.
    // Class.forName(<class name>) appears for each extractor so that automated tools like proguard
    // can detect the use of reflection (see http://proguard.sourceforge.net/FAQ.html#forname).
    try {
      DEFAULT_EXTRACTOR_CLASSES.add(
          Class.forName("com.google.android.exoplayer.extractor.webm.WebmExtractor")
              .asSubclass(Extractor.class));
    } catch (ClassNotFoundException e) {
      // Extractor not found.
    }
    try {
      DEFAULT_EXTRACTOR_CLASSES.add(
          Class.forName("com.google.android.exoplayer.extractor.mp4.FragmentedMp4Extractor")
              .asSubclass(Extractor.class));
    } catch (ClassNotFoundException e) {
      // Extractor not found.
    }
    try {
      DEFAULT_EXTRACTOR_CLASSES.add(
          Class.forName("com.google.android.exoplayer.extractor.mp4.Mp4Extractor")
              .asSubclass(Extractor.class));
    } catch (ClassNotFoundException e) {
      // Extractor not found.
    }
    try {
      DEFAULT_EXTRACTOR_CLASSES.add(
          Class.forName("com.google.android.exoplayer.extractor.mp3.Mp3Extractor")
              .asSubclass(Extractor.class));
    } catch (ClassNotFoundException e) {
      // Extractor not found.
    }
    try {
      DEFAULT_EXTRACTOR_CLASSES.add(
          Class.forName("com.google.android.exoplayer.extractor.ts.AdtsExtractor")
              .asSubclass(Extractor.class));
    } catch (ClassNotFoundException e) {
      // Extractor not found.
    }
    try {
      DEFAULT_EXTRACTOR_CLASSES.add(
          Class.forName("com.google.android.exoplayer.extractor.ts.TsExtractor")
              .asSubclass(Extractor.class));
    } catch (ClassNotFoundException e) {
      // Extractor not found.
    }
    try {
      DEFAULT_EXTRACTOR_CLASSES.add(
          Class.forName("com.google.android.exoplayer.extractor.flv.FlvExtractor")
              .asSubclass(Extractor.class));
    } catch (ClassNotFoundException e) {
      // Extractor not found.
    }
    try {
      DEFAULT_EXTRACTOR_CLASSES.add(
<<<<<<< HEAD
=======
          Class.forName("com.google.android.exoplayer.extractor.ogg.OggVorbisExtractor")
              .asSubclass(Extractor.class));
    } catch (ClassNotFoundException e) {
      // Extractor not found.
    }
    try {
      DEFAULT_EXTRACTOR_CLASSES.add(
>>>>>>> 3cc442c4
          Class.forName("com.google.android.exoplayer.extractor.ts.PsExtractor")
              .asSubclass(Extractor.class));
    } catch (ClassNotFoundException e) {
      // Extractor not found.
    }
<<<<<<< HEAD
=======
    try {
      DEFAULT_EXTRACTOR_CLASSES.add(
          Class.forName("com.google.android.exoplayer.extractor.wav.WavExtractor")
              .asSubclass(Extractor.class));
    } catch (ClassNotFoundException e) {
      // Extractor not found.
    }
    try {
      DEFAULT_EXTRACTOR_CLASSES.add(
          Class.forName("com.google.android.exoplayer.ext.flac.FlacExtractor")
              .asSubclass(Extractor.class));
    } catch (ClassNotFoundException e) {
      // Extractor not found.
    }
>>>>>>> 3cc442c4
  }

  private final ExtractorHolder extractorHolder;
  private final Allocator allocator;
  private final int requestedBufferSize;
  private final SparseArray<InternalTrackOutput> sampleQueues;
  private final int minLoadableRetryCount;
  private final Uri uri;
  private final DataSource dataSource;
  private final Handler eventHandler;
  private final EventListener eventListener;
  private final int eventSourceId;

  private volatile boolean tracksBuilt;
  private volatile SeekMap seekMap;
  private volatile DrmInitData drmInitData;

  private boolean prepared;
  private int enabledTrackCount;
  private MediaFormat[] mediaFormats;
  private long maxTrackDurationUs;
  private boolean[] pendingMediaFormat;
  private boolean[] pendingDiscontinuities;
  private boolean[] trackEnabledStates;

  private int remainingReleaseCount;
  private long downstreamPositionUs;
  private long lastSeekPositionUs;
  private long pendingResetPositionUs;

  private boolean havePendingNextSampleUs;
  private long pendingNextSampleUs;
  private long sampleTimeOffsetUs;

  private Loader loader;
  private ExtractingLoadable loadable;
  private IOException currentLoadableException;
  // TODO: Set this back to 0 in the correct place (some place indicative of making progress).
  private int currentLoadableExceptionCount;
  private long currentLoadableExceptionTimestamp;
  private boolean loadingFinished;

  private int extractedSampleCount;
  private int extractedSampleCountAtStartOfLoad;

  /**
   * @param uri The {@link Uri} of the media stream.
   * @param dataSource A data source to read the media stream.
   * @param allocator An {@link Allocator} from which to obtain memory allocations.
   * @param requestedBufferSize The requested total buffer size for storing sample data, in bytes.
   *     The actual allocated size may exceed the value passed in if the implementation requires it.
   * @param extractors {@link Extractor}s to extract the media stream, in order of decreasing
   *     priority. If omitted, the default extractors will be used.
   */
  public ExtractorSampleSource(Uri uri, DataSource dataSource, Allocator allocator,
      int requestedBufferSize, Extractor... extractors) {
    this(uri, dataSource, allocator, requestedBufferSize, MIN_RETRY_COUNT_DEFAULT_FOR_MEDIA,
        extractors);
  }

  /**
   * @param uri The {@link Uri} of the media stream.
   * @param dataSource A data source to read the media stream.
   * @param allocator An {@link Allocator} from which to obtain memory allocations.
   * @param requestedBufferSize The requested total buffer size for storing sample data, in bytes.
   *     The actual allocated size may exceed the value passed in if the implementation requires it.
   * @param eventHandler A handler to use when delivering events to {@code eventListener}. May be
   *     null if delivery of events is not required.
   * @param eventListener A listener of events. May be null if delivery of events is not required.
   * @param eventSourceId An identifier that gets passed to {@code eventListener} methods.
   * @param extractors {@link Extractor}s to extract the media stream, in order of decreasing
   *     priority. If omitted, the default extractors will be used.
   */
  public ExtractorSampleSource(Uri uri, DataSource dataSource, Allocator allocator,
      int requestedBufferSize, Handler eventHandler, EventListener eventListener,
      int eventSourceId, Extractor... extractors) {
    this(uri, dataSource, allocator, requestedBufferSize, MIN_RETRY_COUNT_DEFAULT_FOR_MEDIA,
        eventHandler, eventListener, eventSourceId, extractors);
  }

  /**
   * @param uri The {@link Uri} of the media stream.
   * @param dataSource A data source to read the media stream.
   * @param allocator An {@link Allocator} from which to obtain memory allocations.
   * @param requestedBufferSize The requested total buffer size for storing sample data, in bytes.
   *     The actual allocated size may exceed the value passed in if the implementation requires it.
   * @param minLoadableRetryCount The minimum number of times that the sample source will retry
   *     if a loading error occurs.
   * @param extractors {@link Extractor}s to extract the media stream, in order of decreasing
   *     priority. If omitted, the default extractors will be used.
   */
  public ExtractorSampleSource(Uri uri, DataSource dataSource, Allocator allocator,
      int requestedBufferSize, int minLoadableRetryCount, Extractor... extractors) {
    this(uri, dataSource, allocator, requestedBufferSize, minLoadableRetryCount, null, null, 0,
        extractors);
  }

  /**
   * @param uri The {@link Uri} of the media stream.
   * @param dataSource A data source to read the media stream.
   * @param allocator An {@link Allocator} from which to obtain memory allocations.
   * @param requestedBufferSize The requested total buffer size for storing sample data, in bytes.
   *     The actual allocated size may exceed the value passed in if the implementation requires it.
   * @param minLoadableRetryCount The minimum number of times that the sample source will retry
   *     if a loading error occurs.
   * @param eventHandler A handler to use when delivering events to {@code eventListener}. May be
   *     null if delivery of events is not required.
   * @param eventListener A listener of events. May be null if delivery of events is not required.
   * @param eventSourceId An identifier that gets passed to {@code eventListener} methods.
   * @param extractors {@link Extractor}s to extract the media stream, in order of decreasing
   *     priority. If omitted, the default extractors will be used.
   */
  public ExtractorSampleSource(Uri uri, DataSource dataSource, Allocator allocator,
      int requestedBufferSize, int minLoadableRetryCount, Handler eventHandler,
      EventListener eventListener, int eventSourceId, Extractor... extractors) {
    this.uri = uri;
    this.dataSource = dataSource;
    this.eventListener = eventListener;
    this.eventHandler = eventHandler;
    this.eventSourceId = eventSourceId;
    this.allocator = allocator;
    this.requestedBufferSize = requestedBufferSize;
    this.minLoadableRetryCount = minLoadableRetryCount;
    if (extractors == null || extractors.length == 0) {
      extractors = new Extractor[DEFAULT_EXTRACTOR_CLASSES.size()];
      for (int i = 0; i < extractors.length; i++) {
        try {
          extractors[i] = DEFAULT_EXTRACTOR_CLASSES.get(i).newInstance();
        } catch (InstantiationException e) {
          throw new IllegalStateException("Unexpected error creating default extractor", e);
        } catch (IllegalAccessException e) {
          throw new IllegalStateException("Unexpected error creating default extractor", e);
        }
      }
    }
    extractorHolder = new ExtractorHolder(extractors, this);
    sampleQueues = new SparseArray<>();
    pendingResetPositionUs = NO_RESET_PENDING;
  }

  @Override
  public SampleSourceReader register() {
    remainingReleaseCount++;
    return this;
  }

  @Override
  public boolean prepare(long positionUs) {
    if (prepared) {
      return true;
    }
    if (loader == null) {
      loader = new Loader("Loader:ExtractorSampleSource");
    }

    maybeStartLoading();

    if (seekMap != null && tracksBuilt && haveFormatsForAllTracks()) {
      int trackCount = sampleQueues.size();
      trackEnabledStates = new boolean[trackCount];
      pendingDiscontinuities = new boolean[trackCount];
      pendingMediaFormat = new boolean[trackCount];
      mediaFormats = new MediaFormat[trackCount];
      maxTrackDurationUs = C.UNKNOWN_TIME_US;
      for (int i = 0; i < trackCount; i++) {
        MediaFormat format = sampleQueues.valueAt(i).getFormat();
        mediaFormats[i] = format;
        if (format.durationUs != C.UNKNOWN_TIME_US && format.durationUs > maxTrackDurationUs) {
          maxTrackDurationUs = format.durationUs;
        }
      }
      prepared = true;
      return true;
    }

    return false;
  }

  @Override
  public int getTrackCount() {
    return sampleQueues.size();
  }

  @Override
  public MediaFormat getFormat(int track) {
    Assertions.checkState(prepared);
    return mediaFormats[track];
  }

  @Override
  public void enable(int track, long positionUs) {
    Assertions.checkState(prepared);
    Assertions.checkState(!trackEnabledStates[track]);
    enabledTrackCount++;
    trackEnabledStates[track] = true;
    pendingMediaFormat[track] = true;
    pendingDiscontinuities[track] = false;
    if (enabledTrackCount == 1) {
      // Treat all enables in non-seekable media as being from t=0.
      positionUs = !seekMap.isSeekable() ? 0 : positionUs;
      downstreamPositionUs = positionUs;
      lastSeekPositionUs = positionUs;
      restartFrom(positionUs);
    }
  }

  @Override
  public void disable(int track) {
    Assertions.checkState(prepared);
    Assertions.checkState(trackEnabledStates[track]);
    enabledTrackCount--;
    trackEnabledStates[track] = false;
    if (enabledTrackCount == 0) {
      downstreamPositionUs = Long.MIN_VALUE;
      if (loader.isLoading()) {
        loader.cancelLoading();
      } else {
        clearState();
        allocator.trim(0);
      }
    }
  }

  @Override
  public boolean continueBuffering(int track, long playbackPositionUs) {
    Assertions.checkState(prepared);
    Assertions.checkState(trackEnabledStates[track]);
    downstreamPositionUs = playbackPositionUs;
    discardSamplesForDisabledTracks(downstreamPositionUs);
    if (loadingFinished) {
      return true;
    }
    maybeStartLoading();
    if (isPendingReset()) {
      return false;
    }
    return !sampleQueues.valueAt(track).isEmpty();
  }

  @Override
  public long readDiscontinuity(int track) {
    if (pendingDiscontinuities[track]) {
      pendingDiscontinuities[track] = false;
      return lastSeekPositionUs;
    }
    return NO_DISCONTINUITY;
  }

  @Override
  public int readData(int track, long playbackPositionUs, MediaFormatHolder formatHolder,
      SampleHolder sampleHolder) {
    downstreamPositionUs = playbackPositionUs;

    if (pendingDiscontinuities[track] || isPendingReset()) {
      return NOTHING_READ;
    }

    InternalTrackOutput sampleQueue = sampleQueues.valueAt(track);
    if (pendingMediaFormat[track]) {
      formatHolder.format = sampleQueue.getFormat();
      formatHolder.drmInitData = drmInitData;
      pendingMediaFormat[track] = false;
      return FORMAT_READ;
    }

    if (sampleQueue.getSample(sampleHolder)) {
      boolean decodeOnly = sampleHolder.timeUs < lastSeekPositionUs;
      sampleHolder.flags |= decodeOnly ? C.SAMPLE_FLAG_DECODE_ONLY : 0;
      if (havePendingNextSampleUs) {
        // Set the offset to make the timestamp of this sample equal to pendingNextSampleUs.
        sampleTimeOffsetUs = pendingNextSampleUs - sampleHolder.timeUs;
        havePendingNextSampleUs = false;
      }
      sampleHolder.timeUs += sampleTimeOffsetUs;
      return SAMPLE_READ;
    }

    if (loadingFinished) {
      return END_OF_STREAM;
    }

    return NOTHING_READ;
  }

  @Override
  public void maybeThrowError() throws IOException {
    if (currentLoadableException == null) {
      return;
    }
    if (isCurrentLoadableExceptionFatal()) {
      throw currentLoadableException;
    }
    int minLoadableRetryCountForMedia;
    if (minLoadableRetryCount != MIN_RETRY_COUNT_DEFAULT_FOR_MEDIA) {
      minLoadableRetryCountForMedia = minLoadableRetryCount;
    } else {
      minLoadableRetryCountForMedia = seekMap != null && !seekMap.isSeekable()
          ? DEFAULT_MIN_LOADABLE_RETRY_COUNT_LIVE
          : DEFAULT_MIN_LOADABLE_RETRY_COUNT_ON_DEMAND;
    }
    if (currentLoadableExceptionCount > minLoadableRetryCountForMedia) {
      throw currentLoadableException;
    }
  }

  @Override
  public void seekToUs(long positionUs) {
    Assertions.checkState(prepared);
    Assertions.checkState(enabledTrackCount > 0);
    // Treat all seeks into non-seekable media as being to t=0.
    positionUs = !seekMap.isSeekable() ? 0 : positionUs;

    long currentPositionUs = isPendingReset() ? pendingResetPositionUs : downstreamPositionUs;
    downstreamPositionUs = positionUs;
    lastSeekPositionUs = positionUs;
    if (currentPositionUs == positionUs) {
      return;
    }

    // If we're not pending a reset, see if we can seek within the sample queues.
    boolean seekInsideBuffer = !isPendingReset();
    for (int i = 0; seekInsideBuffer && i < sampleQueues.size(); i++) {
      seekInsideBuffer &= sampleQueues.valueAt(i).skipToKeyframeBefore(positionUs);
    }

    // If we failed to seek within the sample queues, we need to restart.
    if (!seekInsideBuffer) {
      restartFrom(positionUs);
    }

    // Either way, we need to send discontinuities to the downstream components.
    for (int i = 0; i < pendingDiscontinuities.length; i++) {
      pendingDiscontinuities[i] = true;
    }
  }

  @Override
  public long getBufferedPositionUs() {
    if (loadingFinished) {
      return TrackRenderer.END_OF_TRACK_US;
    } else if (isPendingReset()) {
      return pendingResetPositionUs;
    } else {
      long largestParsedTimestampUs = Long.MIN_VALUE;
      for (int i = 0; i < sampleQueues.size(); i++) {
        largestParsedTimestampUs = Math.max(largestParsedTimestampUs,
            sampleQueues.valueAt(i).getLargestParsedTimestampUs());
      }
      return largestParsedTimestampUs == Long.MIN_VALUE ? downstreamPositionUs
          : largestParsedTimestampUs;
    }
  }

  @Override
  public void release() {
    Assertions.checkState(remainingReleaseCount > 0);
    if (--remainingReleaseCount == 0) {
      if (loader != null) {
        loader.release();
        loader = null;
      }
      if (extractorHolder.extractor != null) {
        extractorHolder.extractor.release();
        extractorHolder.extractor = null;
      }
    }
  }

  // Loader.Callback implementation.

  @Override
  public void onLoadCompleted(Loadable loadable) {
    loadingFinished = true;
  }

  @Override
  public void onLoadCanceled(Loadable loadable) {
    if (enabledTrackCount > 0) {
      restartFrom(pendingResetPositionUs);
    } else {
      clearState();
      allocator.trim(0);
    }
  }

  @Override
  public void onLoadError(Loadable ignored, IOException e) {
    currentLoadableException = e;
    currentLoadableExceptionCount = extractedSampleCount > extractedSampleCountAtStartOfLoad ? 1
        : currentLoadableExceptionCount + 1;
    currentLoadableExceptionTimestamp = SystemClock.elapsedRealtime();
    notifyLoadError(e);
    maybeStartLoading();
  }

  // ExtractorOutput implementation.

  @Override
  public TrackOutput track(int id) {
    InternalTrackOutput sampleQueue = sampleQueues.get(id);
    if (sampleQueue == null) {
      sampleQueue = new InternalTrackOutput(allocator);
      sampleQueues.put(id, sampleQueue);
    }
    return sampleQueue;
  }

  @Override
  public void endTracks() {
    tracksBuilt = true;
  }

  @Override
  public void seekMap(SeekMap seekMap) {
    this.seekMap = seekMap;
  }

  @Override
  public void drmInitData(DrmInitData drmInitData) {
    this.drmInitData = drmInitData;
  }

  // Internal stuff.

  private void restartFrom(long positionUs) {
    pendingResetPositionUs = positionUs;
    loadingFinished = false;
    if (loader.isLoading()) {
      loader.cancelLoading();
    } else {
      clearState();
      maybeStartLoading();
    }
  }

  private void maybeStartLoading() {
    if (loadingFinished || loader.isLoading()) {
      return;
    }

    if (currentLoadableException != null) {
      if (isCurrentLoadableExceptionFatal()) {
        return;
      }
      Assertions.checkState(loadable != null);
      long elapsedMillis = SystemClock.elapsedRealtime() - currentLoadableExceptionTimestamp;
      if (elapsedMillis >= getRetryDelayMillis(currentLoadableExceptionCount)) {
        currentLoadableException = null;
        if (!prepared) {
          // We don't know whether we're playing an on-demand or a live stream. For a live stream
          // we need to load from the start, as outlined below. Since we might be playing a live
          // stream, play it safe and load from the start.
          for (int i = 0; i < sampleQueues.size(); i++) {
            sampleQueues.valueAt(i).clear();
          }
          loadable = createLoadableFromStart();
        } else if (!seekMap.isSeekable() && maxTrackDurationUs == C.UNKNOWN_TIME_US) {
          // We're playing a non-seekable stream with unknown duration. Assume it's live, and
          // therefore that the data at the uri is a continuously shifting window of the latest
          // available media. For this case there's no way to continue loading from where a previous
          // load finished, so it's necessary to load from the start whenever commencing a new load.
          for (int i = 0; i < sampleQueues.size(); i++) {
            sampleQueues.valueAt(i).clear();
          }
          loadable = createLoadableFromStart();
          // To avoid introducing a discontinuity, we shift the sample timestamps so that they will
          // continue from the current downstream position.
          pendingNextSampleUs = downstreamPositionUs;
          havePendingNextSampleUs = true;
        } else {
          // We're playing a seekable on-demand stream. Resume the current loadable, which will
          // request data starting from the point it left off.
        }
        extractedSampleCountAtStartOfLoad = extractedSampleCount;
        loader.startLoading(loadable, this);
      }
      return;
    }

    // We're not retrying, so we're either starting a playback or responding to an explicit seek.
    // In both cases sampleTimeOffsetUs should be reset to zero, and any pending adjustment to
    // sample timestamps should be discarded.
    sampleTimeOffsetUs = 0;
    havePendingNextSampleUs = false;

    if (!prepared) {
      loadable = createLoadableFromStart();
    } else {
      Assertions.checkState(isPendingReset());
      if (maxTrackDurationUs != C.UNKNOWN_TIME_US && pendingResetPositionUs >= maxTrackDurationUs) {
        loadingFinished = true;
        pendingResetPositionUs = NO_RESET_PENDING;
        return;
      }
      loadable = createLoadableFromPositionUs(pendingResetPositionUs);
      pendingResetPositionUs = NO_RESET_PENDING;
    }
    extractedSampleCountAtStartOfLoad = extractedSampleCount;
    loader.startLoading(loadable, this);
  }

  private ExtractingLoadable createLoadableFromStart() {
    return new ExtractingLoadable(uri, dataSource, extractorHolder, allocator, requestedBufferSize,
        0);
  }

  private ExtractingLoadable createLoadableFromPositionUs(long positionUs) {
    return new ExtractingLoadable(uri, dataSource, extractorHolder, allocator, requestedBufferSize,
        seekMap.getPosition(positionUs));
  }

  private boolean haveFormatsForAllTracks() {
    for (int i = 0; i < sampleQueues.size(); i++) {
      if (!sampleQueues.valueAt(i).hasFormat()) {
        return false;
      }
    }
    return true;
  }

  private void discardSamplesForDisabledTracks(long timeUs) {
    for (int i = 0; i < trackEnabledStates.length; i++) {
      if (!trackEnabledStates[i]) {
        sampleQueues.valueAt(i).discardUntil(timeUs);
      }
    }
  }

  private void clearState() {
    for (int i = 0; i < sampleQueues.size(); i++) {
      sampleQueues.valueAt(i).clear();
    }
    loadable = null;
    currentLoadableException = null;
    currentLoadableExceptionCount = 0;
  }

  private boolean isPendingReset() {
    return pendingResetPositionUs != NO_RESET_PENDING;
  }

  private boolean isCurrentLoadableExceptionFatal() {
    return currentLoadableException instanceof UnrecognizedInputFormatException;
  }

  private long getRetryDelayMillis(long errorCount) {
    return Math.min((errorCount - 1) * 1000, 5000);
  }

  private void notifyLoadError(final IOException e) {
    if (eventHandler != null && eventListener != null) {
      eventHandler.post(new Runnable()  {
        @Override
        public void run() {
          eventListener.onLoadError(eventSourceId, e);
        }
      });
    }
  }

  /**
   * Extension of {@link DefaultTrackOutput} that increments a shared counter of the total number
   * of extracted samples.
   */
  private class InternalTrackOutput extends DefaultTrackOutput {

    public InternalTrackOutput(Allocator allocator) {
      super(allocator);
    }

    @Override
    public void sampleMetadata(long timeUs, int flags, int size, int offset, byte[] encryptionKey) {
      super.sampleMetadata(timeUs, flags, size, offset, encryptionKey);
      extractedSampleCount++;
    }

  }

  /**
   * Loads the media stream and extracts sample data from it.
   */
  private static class ExtractingLoadable implements Loadable {

    private final Uri uri;
    private final DataSource dataSource;
    private final ExtractorHolder extractorHolder;
    private final Allocator allocator;
    private final int requestedBufferSize;
    private final PositionHolder positionHolder;

    private volatile boolean loadCanceled;

    private boolean pendingExtractorSeek;

    public ExtractingLoadable(Uri uri, DataSource dataSource, ExtractorHolder extractorHolder,
        Allocator allocator, int requestedBufferSize, long position) {
      this.uri = Assertions.checkNotNull(uri);
      this.dataSource = Assertions.checkNotNull(dataSource);
      this.extractorHolder = Assertions.checkNotNull(extractorHolder);
      this.allocator = Assertions.checkNotNull(allocator);
      this.requestedBufferSize = requestedBufferSize;
      positionHolder = new PositionHolder();
      positionHolder.position = position;
      pendingExtractorSeek = true;
    }

    @Override
    public void cancelLoad() {
      loadCanceled = true;
    }

    @Override
    public boolean isLoadCanceled() {
      return loadCanceled;
    }

    @Override
    public void load() throws IOException, InterruptedException {
      int result = Extractor.RESULT_CONTINUE;
      while (result == Extractor.RESULT_CONTINUE && !loadCanceled) {
        ExtractorInput input = null;
        try {
          long position = positionHolder.position;
          long length = dataSource.open(new DataSpec(uri, position, C.LENGTH_UNBOUNDED, null));
          if (length != C.LENGTH_UNBOUNDED) {
            length += position;
          }
          input = new DefaultExtractorInput(dataSource, position, length);
          Extractor extractor = extractorHolder.selectExtractor(input);
          if (pendingExtractorSeek) {
            extractor.seek();
            pendingExtractorSeek = false;
          }
          while (result == Extractor.RESULT_CONTINUE && !loadCanceled) {
            allocator.blockWhileTotalBytesAllocatedExceeds(requestedBufferSize);
            result = extractor.read(input, positionHolder);
            // TODO: Implement throttling to stop us from buffering data too often.
          }
        } finally {
          if (result == Extractor.RESULT_SEEK) {
            result = Extractor.RESULT_CONTINUE;
          } else if (input != null) {
            positionHolder.position = input.getPosition();
          }
          dataSource.close();
        }
      }
    }

  }

  /**
   * Stores a list of extractors and a selected extractor when the format has been detected.
   */
  private static final class ExtractorHolder {

    private final Extractor[] extractors;
    private final ExtractorOutput extractorOutput;
    private Extractor extractor;

    /**
     * Creates a holder that will select an extractor and initialize it using the specified output.
     *
     * @param extractors One or more extractors to choose from.
     * @param extractorOutput The output that will be used to initialize the selected extractor.
     */
    public ExtractorHolder(Extractor[] extractors, ExtractorOutput extractorOutput) {
      this.extractors = extractors;
      this.extractorOutput = extractorOutput;
    }

    /**
     * Returns an initialized extractor for reading {@code input}, and returns the same extractor on
     * later calls.
     *
     * @param input The {@link ExtractorInput} from which data should be read.
     * @throws UnrecognizedInputFormatException Thrown if the input format could not be detected.
     * @throws IOException Thrown if the input could not be read.
     * @throws InterruptedException Thrown if the thread was interrupted.
     */
    public Extractor selectExtractor(ExtractorInput input)
        throws UnrecognizedInputFormatException, IOException, InterruptedException {
      if (extractor != null) {
        return extractor;
      }
      for (Extractor extractor : extractors) {
        try {
          if (extractor.sniff(input)) {
            this.extractor = extractor;
            break;
          }
        } catch (EOFException e) {
          // Do nothing.
        } finally {
          input.resetPeekPosition();
        }
      }
      if (extractor == null) {
        throw new UnrecognizedInputFormatException(extractors);
      }
      extractor.init(extractorOutput);
      return extractor;
    }

  }

}<|MERGE_RESOLUTION|>--- conflicted
+++ resolved
@@ -172,8 +172,6 @@
     }
     try {
       DEFAULT_EXTRACTOR_CLASSES.add(
-<<<<<<< HEAD
-=======
           Class.forName("com.google.android.exoplayer.extractor.ogg.OggVorbisExtractor")
               .asSubclass(Extractor.class));
     } catch (ClassNotFoundException e) {
@@ -181,14 +179,11 @@
     }
     try {
       DEFAULT_EXTRACTOR_CLASSES.add(
->>>>>>> 3cc442c4
           Class.forName("com.google.android.exoplayer.extractor.ts.PsExtractor")
               .asSubclass(Extractor.class));
     } catch (ClassNotFoundException e) {
       // Extractor not found.
     }
-<<<<<<< HEAD
-=======
     try {
       DEFAULT_EXTRACTOR_CLASSES.add(
           Class.forName("com.google.android.exoplayer.extractor.wav.WavExtractor")
@@ -203,7 +198,6 @@
     } catch (ClassNotFoundException e) {
       // Extractor not found.
     }
->>>>>>> 3cc442c4
   }
 
   private final ExtractorHolder extractorHolder;
