--- conflicted
+++ resolved
@@ -17,10 +17,7 @@
 
 import com.google.android.exoplayer.C;
 import com.google.android.exoplayer.MediaFormat;
-<<<<<<< HEAD
-=======
 import com.google.android.exoplayer.ParserException;
->>>>>>> 3cc442c4
 import com.google.android.exoplayer.extractor.GaplessInfo;
 import com.google.android.exoplayer.util.Ac3Util;
 import com.google.android.exoplayer.util.Assertions;
@@ -347,23 +344,6 @@
    * Parses a udta atom.
    *
    * @param udtaAtom The udta (user data) atom to parse.
-<<<<<<< HEAD
-   * @return Gapless playback information stored in the user data, or {@code null} if not present.
-   */
-  public static GaplessInfo parseUdta(Atom.ContainerAtom udtaAtom) {
-    Atom.LeafAtom metaAtom = udtaAtom.getLeafAtomOfType(Atom.TYPE_meta);
-    if (metaAtom == null) {
-      return null;
-    }
-    ParsableByteArray data = metaAtom.data;
-    data.setPosition(Atom.FULL_HEADER_SIZE);
-    ParsableByteArray ilst = new ParsableByteArray();
-    while (data.bytesLeft() > 0) {
-      int length = data.readInt() - Atom.HEADER_SIZE;
-      int type = data.readInt();
-      if (type == Atom.TYPE_ilst) {
-        ilst.reset(data.data, data.getPosition() + length);
-=======
    * @param isQuickTime True for QuickTime media. False otherwise.
    * @return Gapless playback information stored in the user data, or {@code null} if not present.
    */
@@ -397,18 +377,13 @@
       int atomType = data.readInt();
       if (atomType == Atom.TYPE_ilst) {
         ilst.reset(data.data, data.getPosition() + payloadSize);
->>>>>>> 3cc442c4
         ilst.setPosition(data.getPosition());
         GaplessInfo gaplessInfo = parseIlst(ilst);
         if (gaplessInfo != null) {
           return gaplessInfo;
         }
       }
-<<<<<<< HEAD
-      data.skipBytes(length);
-=======
       data.skipBytes(payloadSize);
->>>>>>> 3cc442c4
     }
     return null;
   }
