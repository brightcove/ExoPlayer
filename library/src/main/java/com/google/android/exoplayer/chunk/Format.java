/*
 * Copyright (C) 2014 The Android Open Source Project
 *
 * Licensed under the Apache License, Version 2.0 (the "License");
 * you may not use this file except in compliance with the License.
 * You may obtain a copy of the License at
 *
 *      http://www.apache.org/licenses/LICENSE-2.0
 *
 * Unless required by applicable law or agreed to in writing, software
 * distributed under the License is distributed on an "AS IS" BASIS,
 * WITHOUT WARRANTIES OR CONDITIONS OF ANY KIND, either express or implied.
 * See the License for the specific language governing permissions and
 * limitations under the License.
 */
package com.google.android.exoplayer.chunk;

import com.google.android.exoplayer.util.Assertions;

import java.util.Comparator;

/**
 * Defines the high level format of a media stream.
 */
public class Format {

  /**
   * Sorts {@link Format} objects in order of decreasing bandwidth.
   */
  public static final class DecreasingBandwidthComparator implements Comparator<Format> {

    @Override
    public int compare(Format a, Format b) {
      return b.bitrate - a.bitrate;
    }

  }

  /**
   * An identifier for the format.
   */
  public final String id;

  /**
   * The rendition url.
   */
  public final String renditionUrl;

  /**
   * The mime type of the format.
   */
  public final String mimeType;

  /**
   * The average bandwidth in bits per second.
   */
  public final int bitrate;

  /**
   * The width of the video in pixels, or -1 if unknown or not applicable.
   */
  public final int width;

  /**
   * The height of the video in pixels, or -1 if unknown or not applicable.
   */
  public final int height;

  /**
   * The video frame rate in frames per second, or -1 if unknown or not applicable.
   */
  public final float frameRate;

  /**
   * The number of audio channels, or -1 if unknown or not applicable.
   */
  public final int audioChannels;

  /**
   * The audio sampling rate in Hz, or -1 if unknown or not applicable.
   */
  public final int audioSamplingRate;

  /**
   * The codecs used to decode the format. Can be {@code null} if unknown.
   */
  public final String codecs;

  /**
   * The language of the format. Can be null if unknown.
   * <p>
   * The language codes are two-letter lowercase ISO language codes (such as "en") as defined by
   * ISO 639-1.
   */
  public final String language;

  /**
   * @param id The format identifier.
   * @param mimeType The format mime type.
   * @param width The width of the video in pixels, or -1 if unknown or not applicable.
   * @param height The height of the video in pixels, or -1 if unknown or not applicable.
   * @param frameRate The frame rate of the video in frames per second, or -1 if unknown or not
   *     applicable.
   * @param numChannels The number of audio channels, or -1 if unknown or not applicable.
   * @param audioSamplingRate The audio sampling rate in Hz, or -1 if unknown or not applicable.
   * @param bitrate The average bandwidth of the format in bits per second.
   */
  public Format(String id, String mimeType, int width, int height, float frameRate, int numChannels,
      int audioSamplingRate, int bitrate) {
    this(id, mimeType, width, height, frameRate, numChannels, audioSamplingRate, bitrate, null);
  }

  /**
   * @param id The format identifier.
   * @param mimeType The format mime type.
   * @param width The width of the video in pixels, or -1 if unknown or not applicable.
   * @param height The height of the video in pixels, or -1 if unknown or not applicable.
   * @param frameRate The frame rate of the video in frames per second, or -1 if unknown or not
   *     applicable.
   * @param numChannels The number of audio channels, or -1 if unknown or not applicable.
   * @param audioSamplingRate The audio sampling rate in Hz, or -1 if unknown or not applicable.
   * @param bitrate The average bandwidth of the format in bits per second.
   * @param language The language of the format.
   */
  public Format(String id, String mimeType, int width, int height, float frameRate, int numChannels,
      int audioSamplingRate, int bitrate, String language) {
    this(id, null, mimeType, width, height, frameRate, numChannels, audioSamplingRate, bitrate, language,
        null);
  }

  /**
   * @param id The format identifier.
   * @param mimeType The format mime type.
   * @param width The width of the video in pixels, or -1 if unknown or not applicable.
   * @param height The height of the video in pixels, or -1 if unknown or not applicable.
   * @param frameRate The frame rate of the video in frames per second, or -1 if unknown or not
   *     applicable.
   * @param audioChannels The number of audio channels, or -1 if unknown or not applicable.
   * @param audioSamplingRate The audio sampling rate in Hz, or -1 if unknown or not applicable.
   * @param bitrate The average bandwidth of the format in bits per second.
   * @param language The language of the format.
   * @param codecs The codecs used to decode the format.
   */
<<<<<<< HEAD
  public Format(String id, String renditionUrl, String mimeType, int width, int height, float frameRate, int numChannels,
      int audioSamplingRate, int bitrate, String language, String codecs) {
=======
  public Format(String id, String mimeType, int width, int height, float frameRate,
      int audioChannels, int audioSamplingRate, int bitrate, String language, String codecs) {
>>>>>>> a679e39a
    this.id = Assertions.checkNotNull(id);
    this.renditionUrl = renditionUrl;
    this.mimeType = mimeType;
    this.width = width;
    this.height = height;
    this.frameRate = frameRate;
    this.audioChannels = audioChannels;
    this.audioSamplingRate = audioSamplingRate;
    this.bitrate = bitrate;
    this.language = language;
    this.codecs = codecs;
  }

  @Override
  public int hashCode() {
    return id.hashCode();
  }

  /**
   * Implements equality based on {@link #id} only.
   */
  @Override
  public boolean equals(Object obj) {
    if (this == obj) {
      return true;
    }
    if (obj == null || getClass() != obj.getClass()) {
      return false;
    }
    Format other = (Format) obj;
    return other.id.equals(id);
  }

}<|MERGE_RESOLUTION|>--- conflicted
+++ resolved
@@ -141,13 +141,8 @@
    * @param language The language of the format.
    * @param codecs The codecs used to decode the format.
    */
-<<<<<<< HEAD
-  public Format(String id, String renditionUrl, String mimeType, int width, int height, float frameRate, int numChannels,
-      int audioSamplingRate, int bitrate, String language, String codecs) {
-=======
-  public Format(String id, String mimeType, int width, int height, float frameRate,
+  public Format(String id, String renditionUrl, String mimeType, int width, int height, float frameRate,
       int audioChannels, int audioSamplingRate, int bitrate, String language, String codecs) {
->>>>>>> a679e39a
     this.id = Assertions.checkNotNull(id);
     this.renditionUrl = renditionUrl;
     this.mimeType = mimeType;
