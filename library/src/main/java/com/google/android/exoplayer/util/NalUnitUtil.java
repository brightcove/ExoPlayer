/*
 * Copyright (C) 2014 The Android Open Source Project
 *
 * Licensed under the Apache License, Version 2.0 (the "License");
 * you may not use this file except in compliance with the License.
 * You may obtain a copy of the License at
 *
 *      http://www.apache.org/licenses/LICENSE-2.0
 *
 * Unless required by applicable law or agreed to in writing, software
 * distributed under the License is distributed on an "AS IS" BASIS,
 * WITHOUT WARRANTIES OR CONDITIONS OF ANY KIND, either express or implied.
 * See the License for the specific language governing permissions and
 * limitations under the License.
 */
package com.google.android.exoplayer.util;

<<<<<<< HEAD
=======
import android.util.Log;

>>>>>>> 3cc442c4
import java.nio.ByteBuffer;
import java.util.Arrays;

/**
 * Utility methods for handling H.264/AVC and H.265/HEVC NAL units.
 */
public final class NalUnitUtil {

  private static final String TAG = "NalUnitUtil";

  /**
   * Holds data parsed from a sequence parameter set NAL unit.
   */
  public static final class SpsData {

    public final int seqParameterSetId;
    public final int width;
    public final int height;
    public final float pixelWidthAspectRatio;
    public final boolean separateColorPlaneFlag;
    public final boolean frameMbsOnlyFlag;
    public final int frameNumLength;
    public final int picOrderCountType;
    public final int picOrderCntLsbLength;
    public final boolean deltaPicOrderAlwaysZeroFlag;

    public SpsData(int seqParameterSetId, int width, int height, float pixelWidthAspectRatio,
        boolean separateColorPlaneFlag, boolean frameMbsOnlyFlag, int frameNumLength,
        int picOrderCountType, int picOrderCntLsbLength, boolean deltaPicOrderAlwaysZeroFlag) {
      this.seqParameterSetId = seqParameterSetId;
      this.width = width;
      this.height = height;
      this.pixelWidthAspectRatio = pixelWidthAspectRatio;
      this.separateColorPlaneFlag = separateColorPlaneFlag;
      this.frameMbsOnlyFlag = frameMbsOnlyFlag;
      this.frameNumLength = frameNumLength;
      this.picOrderCountType = picOrderCountType;
      this.picOrderCntLsbLength = picOrderCntLsbLength;
      this.deltaPicOrderAlwaysZeroFlag = deltaPicOrderAlwaysZeroFlag;
    }

  }

  /**
   * Holds data parsed from a picture parameter set NAL unit.
   */
  public static final class PpsData {

    public final int picParameterSetId;
    public final int seqParameterSetId;
    public final boolean bottomFieldPicOrderInFramePresentFlag;

    public PpsData(int picParameterSetId, int seqParameterSetId,
        boolean bottomFieldPicOrderInFramePresentFlag) {
      this.picParameterSetId = picParameterSetId;
      this.seqParameterSetId = seqParameterSetId;
      this.bottomFieldPicOrderInFramePresentFlag = bottomFieldPicOrderInFramePresentFlag;
    }

  }

  /** Four initial bytes that must prefix NAL units for decoding. */
  public static final byte[] NAL_START_CODE = new byte[] {0, 0, 0, 1};

  /** Value for aspect_ratio_idc indicating an extended aspect ratio, in H.264 and H.265 SPSs. */
  public static final int EXTENDED_SAR = 0xFF;
  /** Aspect ratios indexed by aspect_ratio_idc, in H.264 and H.265 SPSs. */
  public static final float[] ASPECT_RATIO_IDC_VALUES = new float[] {
    1f /* Unspecified. Assume square */,
    1f,
    12f / 11f,
    10f / 11f,
    16f / 11f,
    40f / 33f,
    24f / 11f,
    20f / 11f,
    32f / 11f,
    80f / 33f,
    18f / 11f,
    15f / 11f,
    64f / 33f,
    160f / 99f,
    4f / 3f,
    3f / 2f,
    2f
  };

  private static final int NAL_UNIT_TYPE_SPS = 7;

  private static final Object scratchEscapePositionsLock = new Object();

  /**
   * Temporary store for positions of escape codes in {@link #unescapeStream(byte[], int)}. Guarded
   * by {@link #scratchEscapePositionsLock}.
   */
  private static int[] scratchEscapePositions = new int[10];

  /**
   * Unescapes {@code data} up to the specified limit, replacing occurrences of [0, 0, 3] with
   * [0, 0]. The unescaped data is returned in-place, with the return value indicating its length.
   * <p>
   * Executions of this method are mutually exclusive, so it should not be called with very large
   * buffers.
   *
   * @param data The data to unescape.
   * @param limit The limit (exclusive) of the data to unescape.
   * @return The length of the unescaped data.
   */
  public static int unescapeStream(byte[] data, int limit) {
    synchronized (scratchEscapePositionsLock) {
      int position = 0;
      int scratchEscapeCount = 0;
      while (position < limit) {
        position = findNextUnescapeIndex(data, position, limit);
        if (position < limit) {
          if (scratchEscapePositions.length <= scratchEscapeCount) {
            // Grow scratchEscapePositions to hold a larger number of positions.
            scratchEscapePositions = Arrays.copyOf(scratchEscapePositions,
                scratchEscapePositions.length * 2);
          }
          scratchEscapePositions[scratchEscapeCount++] = position;
          position += 3;
        }
      }

      int unescapedLength = limit - scratchEscapeCount;
      int escapedPosition = 0; // The position being read from.
      int unescapedPosition = 0; // The position being written to.
      for (int i = 0; i < scratchEscapeCount; i++) {
        int nextEscapePosition = scratchEscapePositions[i];
        int copyLength = nextEscapePosition - escapedPosition;
        System.arraycopy(data, escapedPosition, data, unescapedPosition, copyLength);
        unescapedPosition += copyLength;
        data[unescapedPosition++] = 0;
        data[unescapedPosition++] = 0;
        escapedPosition += copyLength + 3;
      }

      int remainingLength = unescapedLength - unescapedPosition;
      System.arraycopy(data, escapedPosition, data, unescapedPosition, remainingLength);
      return unescapedLength;
    }
  }

  /**
   * Discards data from the buffer up to the first SPS, where {@code data.position()} is interpreted
   * as the length of the buffer.
   * <p>
   * When the method returns, {@code data.position()} will contain the new length of the buffer. If
   * the buffer is not empty it is guaranteed to start with an SPS.
   *
   * @param data Buffer containing start code delimited NAL units.
   */
  public static void discardToSps(ByteBuffer data) {
    int length = data.position();
    int consecutiveZeros = 0;
    int offset = 0;
    while (offset + 1 < length) {
      int value = data.get(offset) & 0xFF;
      if (consecutiveZeros == 3) {
        if (value == 1 && (data.get(offset + 1) & 0x1F) == NAL_UNIT_TYPE_SPS) {
          // Copy from this NAL unit onwards to the start of the buffer.
          ByteBuffer offsetData = data.duplicate();
          offsetData.position(offset - 3);
          offsetData.limit(length);
          data.position(0);
          data.put(offsetData);
          return;
        }
      } else if (value == 0) {
        consecutiveZeros++;
      }
      if (value != 0) {
        consecutiveZeros = 0;
      }
      offset++;
    }
    // Empty the buffer if the SPS NAL unit was not found.
    data.clear();
  }

  /**
   * Constructs and returns a NAL unit with a start code followed by the data in {@code atom}.
   */
  public static byte[] parseChildNalUnit(ParsableByteArray atom) {
    int length = atom.readUnsignedShort();
    int offset = atom.getPosition();
    atom.skipBytes(length);
    return CodecSpecificDataUtil.buildNalUnit(atom.data, offset, length);
  }

  /**
   * Gets the type of the NAL unit in {@code data} that starts at {@code offset}.
   *
   * @param data The data to search.
   * @param offset The start offset of a NAL unit. Must lie between {@code -3} (inclusive) and
   *     {@code data.length - 3} (exclusive).
   * @return The type of the unit.
   */
  public static int getNalUnitType(byte[] data, int offset) {
    return data[offset + 3] & 0x1F;
  }

  /**
   * Gets the type of the H.265 NAL unit in {@code data} that starts at {@code offset}.
   *
   * @param data The data to search.
   * @param offset The start offset of a NAL unit. Must lie between {@code -3} (inclusive) and
   *     {@code data.length - 3} (exclusive).
   * @return The type of the unit.
   */
  public static int getH265NalUnitType(byte[] data, int offset) {
    return (data[offset + 3] & 0x7E) >> 1;
  }

  /**
   * Parses an SPS NAL unit using the syntax defined in ITU-T Recommendation H.264 (2013) subsection
   * 7.3.2.1.1.
   *
   * @param data A {@link ParsableBitArray} containing the SPS data. The position must to set to the
   *     start of the data (i.e. the first bit of the profile_idc field).
   * @return A parsed representation of the SPS data.
   */
  public static SpsData parseSpsNalUnit(ParsableBitArray data) {
    int profileIdc = data.readBits(8);
    data.skipBits(16); // constraint bits (6), reserved (2) and level_idc (8)
    int seqParameterSetId = data.readUnsignedExpGolombCodedInt();

    int chromaFormatIdc = 1; // Default is 4:2:0
    boolean separateColorPlaneFlag = false;
    if (profileIdc == 100 || profileIdc == 110 || profileIdc == 122 || profileIdc == 244
        || profileIdc == 44 || profileIdc == 83 || profileIdc == 86 || profileIdc == 118
        || profileIdc == 128 || profileIdc == 138) {
      chromaFormatIdc = data.readUnsignedExpGolombCodedInt();
      if (chromaFormatIdc == 3) {
        separateColorPlaneFlag = data.readBit();
      }
      data.readUnsignedExpGolombCodedInt(); // bit_depth_luma_minus8
      data.readUnsignedExpGolombCodedInt(); // bit_depth_chroma_minus8
      data.skipBits(1); // qpprime_y_zero_transform_bypass_flag
      boolean seqScalingMatrixPresentFlag = data.readBit();
      if (seqScalingMatrixPresentFlag) {
        int limit = (chromaFormatIdc != 3) ? 8 : 12;
        for (int i = 0; i < limit; i++) {
          boolean seqScalingListPresentFlag = data.readBit();
          if (seqScalingListPresentFlag) {
            skipScalingList(data, i < 6 ? 16 : 64);
          }
        }
      }
    }

    int frameNumLength = data.readUnsignedExpGolombCodedInt() + 4; // log2_max_frame_num_minus4 + 4
    int picOrderCntType = data.readUnsignedExpGolombCodedInt();
    int picOrderCntLsbLength = 0;
    boolean deltaPicOrderAlwaysZeroFlag = false;
    if (picOrderCntType == 0) {
      // log2_max_pic_order_cnt_lsb_minus4 + 4
      picOrderCntLsbLength = data.readUnsignedExpGolombCodedInt() + 4;
    } else if (picOrderCntType == 1) {
      deltaPicOrderAlwaysZeroFlag = data.readBit(); // delta_pic_order_always_zero_flag
      data.readSignedExpGolombCodedInt(); // offset_for_non_ref_pic
      data.readSignedExpGolombCodedInt(); // offset_for_top_to_bottom_field
      long numRefFramesInPicOrderCntCycle = data.readUnsignedExpGolombCodedInt();
      for (int i = 0; i < numRefFramesInPicOrderCntCycle; i++) {
        data.readUnsignedExpGolombCodedInt(); // offset_for_ref_frame[i]
      }
    }
    data.readUnsignedExpGolombCodedInt(); // max_num_ref_frames
    data.skipBits(1); // gaps_in_frame_num_value_allowed_flag

    int picWidthInMbs = data.readUnsignedExpGolombCodedInt() + 1;
    int picHeightInMapUnits = data.readUnsignedExpGolombCodedInt() + 1;
    boolean frameMbsOnlyFlag = data.readBit();
    int frameHeightInMbs = (2 - (frameMbsOnlyFlag ? 1 : 0)) * picHeightInMapUnits;
    if (!frameMbsOnlyFlag) {
      data.skipBits(1); // mb_adaptive_frame_field_flag
    }

    data.skipBits(1); // direct_8x8_inference_flag
    int frameWidth = picWidthInMbs * 16;
    int frameHeight = frameHeightInMbs * 16;
    boolean frameCroppingFlag = data.readBit();
    if (frameCroppingFlag) {
      int frameCropLeftOffset = data.readUnsignedExpGolombCodedInt();
      int frameCropRightOffset = data.readUnsignedExpGolombCodedInt();
      int frameCropTopOffset = data.readUnsignedExpGolombCodedInt();
      int frameCropBottomOffset = data.readUnsignedExpGolombCodedInt();
      int cropUnitX, cropUnitY;
      if (chromaFormatIdc == 0) {
        cropUnitX = 1;
        cropUnitY = 2 - (frameMbsOnlyFlag ? 1 : 0);
      } else {
        int subWidthC = (chromaFormatIdc == 3) ? 1 : 2;
        int subHeightC = (chromaFormatIdc == 1) ? 2 : 1;
        cropUnitX = subWidthC;
        cropUnitY = subHeightC * (2 - (frameMbsOnlyFlag ? 1 : 0));
      }
      frameWidth -= (frameCropLeftOffset + frameCropRightOffset) * cropUnitX;
      frameHeight -= (frameCropTopOffset + frameCropBottomOffset) * cropUnitY;
    }

    float pixelWidthHeightRatio = 1;
    boolean vuiParametersPresentFlag = data.readBit();
    if (vuiParametersPresentFlag) {
      boolean aspectRatioInfoPresentFlag = data.readBit();
      if (aspectRatioInfoPresentFlag) {
        int aspectRatioIdc = data.readBits(8);
        if (aspectRatioIdc == NalUnitUtil.EXTENDED_SAR) {
          int sarWidth = data.readBits(16);
          int sarHeight = data.readBits(16);
          if (sarWidth != 0 && sarHeight != 0) {
            pixelWidthHeightRatio = (float) sarWidth / sarHeight;
          }
        } else if (aspectRatioIdc < NalUnitUtil.ASPECT_RATIO_IDC_VALUES.length) {
          pixelWidthHeightRatio = NalUnitUtil.ASPECT_RATIO_IDC_VALUES[aspectRatioIdc];
        } else {
          Log.w(TAG, "Unexpected aspect_ratio_idc value: " + aspectRatioIdc);
        }
      }
    }

    return new SpsData(seqParameterSetId, frameWidth, frameHeight, pixelWidthHeightRatio,
        separateColorPlaneFlag, frameMbsOnlyFlag, frameNumLength, picOrderCntType,
        picOrderCntLsbLength, deltaPicOrderAlwaysZeroFlag);
  }

  /**
   * Parses a PPS NAL unit using the syntax defined in ITU-T Recommendation H.264 (2013) subsection
   * 7.3.2.2.
   *
   * @param data A {@link ParsableBitArray} containing the PPS data. The position must to set to the
   *     start of the data (i.e. the first bit of the pic_parameter_set_id field).
   * @return A parsed representation of the PPS data.
   */
  public static PpsData parsePpsNalUnit(ParsableBitArray data) {
    int picParameterSetId = data.readUnsignedExpGolombCodedInt();
    int seqParameterSetId = data.readUnsignedExpGolombCodedInt();
    data.skipBits(1); // entropy_coding_mode_flag
    boolean bottomFieldPicOrderInFramePresentFlag = data.readBit();
    return new PpsData(picParameterSetId, seqParameterSetId, bottomFieldPicOrderInFramePresentFlag);
  }

  /**
   * Finds the first NAL unit in {@code data}.
   * <p>
   * If {@code prefixFlags} is null then the first three bytes of a NAL unit must be entirely
   * contained within the part of the array being searched in order for it to be found.
   * <p>
   * When {@code prefixFlags} is non-null, this method supports finding NAL units whose first four
   * bytes span {@code data} arrays passed to successive calls. To use this feature, pass the same
   * {@code prefixFlags} parameter to successive calls. State maintained in this parameter enables
   * the detection of such NAL units. Note that when using this feature, the return value may be 3,
   * 2 or 1 less than {@code startOffset}, to indicate a NAL unit starting 3, 2 or 1 bytes before
   * the first byte in the current array.
   *
   * @param data The data to search.
   * @param startOffset The offset (inclusive) in the data to start the search.
   * @param endOffset The offset (exclusive) in the data to end the search.
   * @param prefixFlags A boolean array whose first three elements are used to store the state
   *     required to detect NAL units where the NAL unit prefix spans array boundaries. The array
   *     must be at least 3 elements long.
   * @return The offset of the NAL unit, or {@code endOffset} if a NAL unit was not found.
   */
  public static int findNalUnit(byte[] data, int startOffset, int endOffset,
      boolean[] prefixFlags) {
    int length = endOffset - startOffset;

    Assertions.checkState(length >= 0);
    if (length == 0) {
      return endOffset;
    }

    if (prefixFlags != null) {
      if (prefixFlags[0]) {
        clearPrefixFlags(prefixFlags);
        return startOffset - 3;
      } else if (length > 1 && prefixFlags[1] && data[startOffset] == 1) {
        clearPrefixFlags(prefixFlags);
        return startOffset - 2;
      } else if (length > 2 && prefixFlags[2] && data[startOffset] == 0
          && data[startOffset + 1] == 1) {
        clearPrefixFlags(prefixFlags);
        return startOffset - 1;
      }
    }

    int limit = endOffset - 1;
    // We're looking for the NAL unit start code prefix 0x000001. The value of i tracks the index of
    // the third byte.
    for (int i = startOffset + 2; i < limit; i += 3) {
      if ((data[i] & 0xFE) != 0) {
        // There isn't a NAL prefix here, or at the next two positions. Do nothing and let the
        // loop advance the index by three.
      } else if (data[i - 2] == 0 && data[i - 1] == 0 && data[i] == 1) {
        if (prefixFlags != null) {
          clearPrefixFlags(prefixFlags);
        }
        return i - 2;
      } else {
        // There isn't a NAL prefix here, but there might be at the next position. We should
        // only skip forward by one. The loop will skip forward by three, so subtract two here.
        i -= 2;
      }
    }

    if (prefixFlags != null) {
      // True if the last three bytes in the data seen so far are {0,0,1}.
      prefixFlags[0] = length > 2
          ? (data[endOffset - 3] == 0 && data[endOffset - 2] == 0 && data[endOffset - 1] == 1)
          : length == 2 ? (prefixFlags[2] && data[endOffset - 2] == 0 && data[endOffset - 1] == 1)
          : (prefixFlags[1] && data[endOffset - 1] == 1);
      // True if the last two bytes in the data seen so far are {0,0}.
      prefixFlags[1] = length > 1 ? data[endOffset - 2] == 0 && data[endOffset - 1] == 0
          : prefixFlags[2] && data[endOffset - 1] == 0;
      // True if the last byte in the data seen so far is {0}.
      prefixFlags[2] = data[endOffset - 1] == 0;
    }

    return endOffset;
  }

  /**
   * Clears prefix flags, as used by {@link #findNalUnit(byte[], int, int, boolean[])}.
   *
   * @param prefixFlags The flags to clear.
   */
  public static void clearPrefixFlags(boolean[] prefixFlags) {
    prefixFlags[0] = false;
    prefixFlags[1] = false;
    prefixFlags[2] = false;
  }

  private static int findNextUnescapeIndex(byte[] bytes, int offset, int limit) {
    for (int i = offset; i < limit - 2; i++) {
      if (bytes[i] == 0x00 && bytes[i + 1] == 0x00 && bytes[i + 2] == 0x03) {
        return i;
      }
    }
    return limit;
  }

  private static void skipScalingList(ParsableBitArray bitArray, int size) {
    int lastScale = 8;
    int nextScale = 8;
    for (int i = 0; i < size; i++) {
      if (nextScale != 0) {
        int deltaScale = bitArray.readSignedExpGolombCodedInt();
        nextScale = (lastScale + deltaScale + 256) % 256;
      }
      lastScale = (nextScale == 0) ? lastScale : nextScale;
    }
  }

  private NalUnitUtil() {
    // Prevent instantiation.
  }

}<|MERGE_RESOLUTION|>--- conflicted
+++ resolved
@@ -15,11 +15,8 @@
  */
 package com.google.android.exoplayer.util;
 
-<<<<<<< HEAD
-=======
 import android.util.Log;
 
->>>>>>> 3cc442c4
 import java.nio.ByteBuffer;
 import java.util.Arrays;
 
