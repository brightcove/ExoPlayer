/*
 * Copyright (C) 2014 The Android Open Source Project
 *
 * Licensed under the Apache License, Version 2.0 (the "License");
 * you may not use this file except in compliance with the License.
 * You may obtain a copy of the License at
 *
 *      http://www.apache.org/licenses/LICENSE-2.0
 *
 * Unless required by applicable law or agreed to in writing, software
 * distributed under the License is distributed on an "AS IS" BASIS,
 * WITHOUT WARRANTIES OR CONDITIONS OF ANY KIND, either express or implied.
 * See the License for the specific language governing permissions and
 * limitations under the License.
 */
package com.google.android.exoplayer.hls;

<<<<<<< HEAD
import com.google.android.exoplayer.hls.parser.HlsExtractor;
=======
import com.google.android.exoplayer.chunk.Format;
import com.google.android.exoplayer.chunk.MediaChunk;
import com.google.android.exoplayer.extractor.DefaultExtractorInput;
import com.google.android.exoplayer.extractor.Extractor;
import com.google.android.exoplayer.extractor.ExtractorInput;
import com.google.android.exoplayer.upstream.Aes128DataSource;
>>>>>>> 861d6749
import com.google.android.exoplayer.upstream.DataSource;
import com.google.android.exoplayer.upstream.DataSpec;
import com.google.android.exoplayer.util.Util;

import java.io.IOException;

/**
 * An MPEG2TS chunk.
 */
public final class TsChunk extends MediaChunk {

  /**
   * The wrapped extractor into which this chunk is being consumed.
   */
<<<<<<< HEAD
  public final boolean isLastChunk;
  /**
   * The extractor into which this chunk is being consumed.
   */
  public final HlsExtractor extractor;
=======
  public final HlsExtractorWrapper extractorWrapper;

  private final boolean isEncrypted;
>>>>>>> 861d6749

  private int bytesLoaded;
  private volatile boolean loadCanceled;

  /**
   * @param dataSource A {@link DataSource} for loading the data.
   * @param dataSpec Defines the data to be loaded.
<<<<<<< HEAD
   * @param extractor An extractor to parse samples from the data.
   * @param variantIndex The index of the variant in the master playlist.
=======
   * @param trigger The reason for this chunk being selected.
   * @param format The format of the stream to which this chunk belongs.
>>>>>>> 861d6749
   * @param startTimeUs The start time of the media contained by the chunk, in microseconds.
   * @param endTimeUs The end time of the media contained by the chunk, in microseconds.
   * @param chunkIndex The index of the chunk.
   * @param isLastChunk True if this is the last chunk in the media. False otherwise.
   * @param extractorWrapper A wrapped extractor to parse samples from the data.
   * @param encryptionKey For AES encryption chunks, the encryption key.
   * @param encryptionIv For AES encryption chunks, the encryption initialization vector.
   */
<<<<<<< HEAD
  public TsChunk(DataSource dataSource, DataSpec dataSpec, HlsExtractor extractor,
      int variantIndex, long startTimeUs, long endTimeUs, int chunkIndex, boolean isLastChunk) {
    super(dataSource, dataSpec);
    this.extractor = extractor;
    this.variantIndex = variantIndex;
    this.startTimeUs = startTimeUs;
    this.endTimeUs = endTimeUs;
    this.chunkIndex = chunkIndex;
    this.isLastChunk = isLastChunk;
=======
  public TsChunk(DataSource dataSource, DataSpec dataSpec, int trigger, Format format,
      long startTimeUs, long endTimeUs, int chunkIndex, boolean isLastChunk,
      HlsExtractorWrapper extractorWrapper, byte[] encryptionKey, byte[] encryptionIv) {
    super(buildDataSource(dataSource, encryptionKey, encryptionIv), dataSpec, trigger, format,
        startTimeUs, endTimeUs, chunkIndex, isLastChunk);
    this.extractorWrapper = extractorWrapper;
    // Note: this.dataSource and dataSource may be different.
    this.isEncrypted = this.dataSource instanceof Aes128DataSource;
>>>>>>> 861d6749
  }

  @Override
  public long bytesLoaded() {
    return bytesLoaded;
  }

  // Loadable implementation

  @Override
  public void cancelLoad() {
    loadCanceled = true;
  }

  @Override
  public boolean isLoadCanceled() {
    return loadCanceled;
  }

  @Override
  public void load() throws IOException, InterruptedException {
    // If we previously fed part of this chunk to the extractor, we need to skip it this time. For
    // encrypted content we need to skip the data by reading it through the source, so as to ensure
    // correct decryption of the remainder of the chunk. For clear content, we can request the
    // remainder of the chunk directly.
    DataSpec loadDataSpec;
    boolean skipLoadedBytes;
    if (isEncrypted) {
      loadDataSpec = dataSpec;
      skipLoadedBytes = bytesLoaded != 0;
    } else {
      loadDataSpec = Util.getRemainderDataSpec(dataSpec, bytesLoaded);
      skipLoadedBytes = false;
    }

    try {
      ExtractorInput input = new DefaultExtractorInput(dataSource,
          loadDataSpec.absoluteStreamPosition, dataSource.open(loadDataSpec));
      if (skipLoadedBytes) {
        input.skipFully(bytesLoaded);
      }
      try {
        int result = Extractor.RESULT_CONTINUE;
        while (result == Extractor.RESULT_CONTINUE && !loadCanceled) {
          result = extractorWrapper.read(input);
        }
      } finally {
        bytesLoaded = (int) (input.getPosition() - dataSpec.absoluteStreamPosition);
      }
    } finally {
      dataSource.close();
    }
  }

  // Private methods

  /**
   * If the content is encrypted, returns an {@link Aes128DataSource} that wraps the original in
   * order to decrypt the loaded data. Else returns the original.
   */
  private static DataSource buildDataSource(DataSource dataSource, byte[] encryptionKey,
      byte[] encryptionIv) {
    if (encryptionKey == null || encryptionIv == null) {
      return dataSource;
    }
    return new Aes128DataSource(dataSource, encryptionKey, encryptionIv);
  }

}<|MERGE_RESOLUTION|>--- conflicted
+++ resolved
@@ -15,16 +15,12 @@
  */
 package com.google.android.exoplayer.hls;
 
-<<<<<<< HEAD
-import com.google.android.exoplayer.hls.parser.HlsExtractor;
-=======
 import com.google.android.exoplayer.chunk.Format;
 import com.google.android.exoplayer.chunk.MediaChunk;
 import com.google.android.exoplayer.extractor.DefaultExtractorInput;
 import com.google.android.exoplayer.extractor.Extractor;
 import com.google.android.exoplayer.extractor.ExtractorInput;
 import com.google.android.exoplayer.upstream.Aes128DataSource;
->>>>>>> 861d6749
 import com.google.android.exoplayer.upstream.DataSource;
 import com.google.android.exoplayer.upstream.DataSpec;
 import com.google.android.exoplayer.util.Util;
@@ -39,17 +35,9 @@
   /**
    * The wrapped extractor into which this chunk is being consumed.
    */
-<<<<<<< HEAD
-  public final boolean isLastChunk;
-  /**
-   * The extractor into which this chunk is being consumed.
-   */
-  public final HlsExtractor extractor;
-=======
   public final HlsExtractorWrapper extractorWrapper;
 
   private final boolean isEncrypted;
->>>>>>> 861d6749
 
   private int bytesLoaded;
   private volatile boolean loadCanceled;
@@ -57,13 +45,8 @@
   /**
    * @param dataSource A {@link DataSource} for loading the data.
    * @param dataSpec Defines the data to be loaded.
-<<<<<<< HEAD
-   * @param extractor An extractor to parse samples from the data.
-   * @param variantIndex The index of the variant in the master playlist.
-=======
    * @param trigger The reason for this chunk being selected.
    * @param format The format of the stream to which this chunk belongs.
->>>>>>> 861d6749
    * @param startTimeUs The start time of the media contained by the chunk, in microseconds.
    * @param endTimeUs The end time of the media contained by the chunk, in microseconds.
    * @param chunkIndex The index of the chunk.
@@ -72,17 +55,6 @@
    * @param encryptionKey For AES encryption chunks, the encryption key.
    * @param encryptionIv For AES encryption chunks, the encryption initialization vector.
    */
-<<<<<<< HEAD
-  public TsChunk(DataSource dataSource, DataSpec dataSpec, HlsExtractor extractor,
-      int variantIndex, long startTimeUs, long endTimeUs, int chunkIndex, boolean isLastChunk) {
-    super(dataSource, dataSpec);
-    this.extractor = extractor;
-    this.variantIndex = variantIndex;
-    this.startTimeUs = startTimeUs;
-    this.endTimeUs = endTimeUs;
-    this.chunkIndex = chunkIndex;
-    this.isLastChunk = isLastChunk;
-=======
   public TsChunk(DataSource dataSource, DataSpec dataSpec, int trigger, Format format,
       long startTimeUs, long endTimeUs, int chunkIndex, boolean isLastChunk,
       HlsExtractorWrapper extractorWrapper, byte[] encryptionKey, byte[] encryptionIv) {
@@ -91,7 +63,6 @@
     this.extractorWrapper = extractorWrapper;
     // Note: this.dataSource and dataSource may be different.
     this.isEncrypted = this.dataSource instanceof Aes128DataSource;
->>>>>>> 861d6749
   }
 
   @Override
