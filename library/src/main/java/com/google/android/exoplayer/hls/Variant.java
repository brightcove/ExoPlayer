--- conflicted
+++ resolved
@@ -26,18 +26,11 @@
 
   public final String url;
   public final Format format;
-  public final String name;
 
   public Variant(int index, String name, String url, int bitrate, String codecs, int width,
       int height) {
     this.url = url;
-<<<<<<< HEAD
     format = new Format(Integer.toString(index), url, MimeTypes.APPLICATION_M3U8, width, height, -1, -1,
-=======
-    this.name = name;
-    String formatName = name != null ? name : Integer.toString(index);
-    format = new Format(formatName, MimeTypes.APPLICATION_M3U8, width, height, -1, -1,
->>>>>>> a679e39a
         -1, bitrate, null, codecs);
   }
 
