--- conflicted
+++ resolved
@@ -41,11 +41,7 @@
   public static final int WORKAROUND_IGNORE_AAC_STREAM = 2;
   public static final int WORKAROUND_IGNORE_H264_STREAM = 4;
   public static final int WORKAROUND_DETECT_ACCESS_UNITS = 8;
-<<<<<<< HEAD
-  public static final int WORKAROUND_MAP_BY_TYPE = 16;
-=======
   public static final int WORKAROUND_HLS_MODE = 16;
->>>>>>> 965a1554
 
   private static final String TAG = "TsExtractor";
 
@@ -83,10 +79,7 @@
 
   // Accessed only by the loading thread.
   private ExtractorOutput output;
-<<<<<<< HEAD
-=======
   private boolean tracksEnded;
->>>>>>> 965a1554
   private int nextEmbeddedTrackId;
   /* package */ Id3Reader id3Reader;
 
@@ -104,16 +97,9 @@
     tsPacketBuffer = new ParsableByteArray(BUFFER_SIZE);
     tsScratch = new ParsableBitArray(new byte[3]);
     tsPayloadReaders = new SparseArray<>();
-<<<<<<< HEAD
-    tsPayloadReaders.put(TS_PAT_PID, new PatReader());
-    trackIds = new SparseBooleanArray();
-    nextEmbeddedTrackId = BASE_EMBEDDED_TRACK_ID;
-    continuityCounters = new SparseIntArray();
-=======
     trackIds = new SparseBooleanArray();
     continuityCounters = new SparseIntArray();
     resetPayloadReaders();
->>>>>>> 965a1554
   }
 
   // Extractor implementation.
@@ -145,18 +131,10 @@
   @Override
   public void seek() {
     ptsTimestampAdjuster.reset();
-<<<<<<< HEAD
-    for (int i = 0; i < tsPayloadReaders.size(); i++) {
-      tsPayloadReaders.valueAt(i).seek();
-    }
-    tsPacketBuffer.reset();
-    continuityCounters.clear();
-=======
     tsPacketBuffer.reset();
     continuityCounters.clear();
     // Elementary stream readers' state should be cleared to get consistent behaviours when seeking.
     resetPayloadReaders();
->>>>>>> 965a1554
   }
 
   @Override
@@ -213,18 +191,6 @@
     tsScratch.skipBits(2); // transport_scrambling_control
     boolean adaptationFieldExists = tsScratch.readBit();
     boolean payloadExists = tsScratch.readBit();
-<<<<<<< HEAD
-    boolean discontinuityFound = false;
-    int continuityCounter = tsScratch.readBits(4);
-    int previousCounter = continuityCounters.get(pid, continuityCounter - 1);
-    continuityCounters.put(pid, continuityCounter);
-    if (previousCounter == continuityCounter) {
-      // Duplicate packet found.
-      tsPacketBuffer.setPosition(endOfPacket);
-      return RESULT_CONTINUE;
-    } else if (continuityCounter != (previousCounter + 1) % 16) {
-      discontinuityFound = true;
-=======
 
     // Discontinuity check.
     boolean discontinuityFound = false;
@@ -241,7 +207,6 @@
       } else if (continuityCounter != (previousCounter + 1) % 16) {
         discontinuityFound = true;
       }
->>>>>>> 965a1554
     }
 
     // Skip the adaptation field.
@@ -449,11 +414,7 @@
       // Skip the descriptors.
       sectionData.skipBytes(programInfoLength);
 
-<<<<<<< HEAD
-      if ((workaroundFlags & WORKAROUND_MAP_BY_TYPE) != 0 && id3Reader == null) {
-=======
       if ((workaroundFlags & WORKAROUND_HLS_MODE) != 0 && id3Reader == null) {
->>>>>>> 965a1554
         // Setup an ID3 track regardless of whether there's a corresponding entry, in case one
         // appears intermittently during playback. See b/20261500.
         id3Reader = new Id3Reader(output.track(TS_STREAM_TYPE_ID3));
@@ -475,11 +436,7 @@
           sectionData.skipBytes(esInfoLength);
         }
         remainingEntriesLength -= esInfoLength + 5;
-<<<<<<< HEAD
-        int trackId = (workaroundFlags & WORKAROUND_MAP_BY_TYPE) != 0 ? streamType : elementaryPid;
-=======
         int trackId = (workaroundFlags & WORKAROUND_HLS_MODE) != 0 ? streamType : elementaryPid;
->>>>>>> 965a1554
         if (trackIds.get(trackId)) {
           continue;
         }
@@ -520,11 +477,7 @@
                 new SeiReader(output.track(nextEmbeddedTrackId++)));
             break;
           case TS_STREAM_TYPE_ID3:
-<<<<<<< HEAD
-            if ((workaroundFlags & WORKAROUND_MAP_BY_TYPE) != 0) {
-=======
             if ((workaroundFlags & WORKAROUND_HLS_MODE) != 0) {
->>>>>>> 965a1554
               pesPayloadReader = id3Reader;
             } else {
               pesPayloadReader = new Id3Reader(output.track(nextEmbeddedTrackId++));
