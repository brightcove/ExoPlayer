--- conflicted
+++ resolved
@@ -40,10 +40,7 @@
   public static final int WORKAROUND_ALLOW_NON_IDR_KEYFRAMES = 1;
   public static final int WORKAROUND_IGNORE_AAC_STREAM = 2;
   public static final int WORKAROUND_IGNORE_H264_STREAM = 4;
-<<<<<<< HEAD
-=======
   public static final int WORKAROUND_DETECT_ACCESS_UNITS = 8;
->>>>>>> 3cc442c4
 
   private static final String TAG = "TsExtractor";
 
@@ -371,12 +368,8 @@
             pesPayloadReader = (workaroundFlags & WORKAROUND_IGNORE_H264_STREAM) != 0 ? null
                 : new H264Reader(output.track(TS_STREAM_TYPE_H264),
                     new SeiReader(output.track(TS_STREAM_TYPE_EIA608)),
-<<<<<<< HEAD
-                    (workaroundFlags & WORKAROUND_ALLOW_NON_IDR_KEYFRAMES) != 0);
-=======
                     (workaroundFlags & WORKAROUND_ALLOW_NON_IDR_KEYFRAMES) != 0,
                     (workaroundFlags & WORKAROUND_DETECT_ACCESS_UNITS) != 0);
->>>>>>> 3cc442c4
             break;
           case TS_STREAM_TYPE_H265:
             pesPayloadReader = new H265Reader(output.track(TS_STREAM_TYPE_H265),
