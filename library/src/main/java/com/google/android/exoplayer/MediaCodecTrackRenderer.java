--- conflicted
+++ resolved
@@ -250,30 +250,6 @@
   public MediaCodecTrackRenderer(SampleSource[] sources, MediaCodecSelector mediaCodecSelector,
       DrmSessionManager drmSessionManager, boolean playClearSamplesWithoutKeys,
       Handler eventHandler, EventListener eventListener) {
-<<<<<<< HEAD
-=======
-    this (new SampleSource[] {source}, mediaCodecSelector, drmSessionManager,
-        playClearSamplesWithoutKeys, eventHandler, eventListener);
-  }
-
-  /**
-   * @param sources The upstream sources from which the renderer obtains samples.
-   * @param mediaCodecSelector A decoder selector.
-   * @param drmSessionManager For use with encrypted media. May be null if support for encrypted
-   *     media is not required.
-   * @param playClearSamplesWithoutKeys Encrypted media may contain clear (un-encrypted) regions.
-   *     For example a media file may start with a short clear region so as to allow playback to
-   *     begin in parallel with key acquisition. This parameter specifies whether the renderer is
-   *     permitted to play clear regions of encrypted media files before {@code drmSessionManager}
-   *     has obtained the keys necessary to decrypt encrypted regions of the media.
-   * @param eventHandler A handler to use when delivering events to {@code eventListener}. May be
-   *     null if delivery of events is not required.
-   * @param eventListener A listener of events. May be null if delivery of events is not required.
-   */
-  public MediaCodecTrackRenderer(SampleSource[] sources, MediaCodecSelector mediaCodecSelector,
-      DrmSessionManager drmSessionManager, boolean playClearSamplesWithoutKeys,
-      Handler eventHandler, EventListener eventListener) {
->>>>>>> 3cc442c4
     super(sources);
     Assertions.checkState(Util.SDK_INT >= 16);
     this.mediaCodecSelector = Assertions.checkNotNull(mediaCodecSelector);
@@ -701,11 +677,7 @@
       inputIndex = -1;
       codecReceivedBuffers = true;
       codecReconfigurationState = RECONFIGURATION_STATE_NONE;
-<<<<<<< HEAD
-      onQueuedInputBuffer(presentationTimeUs);
-=======
       codecCounters.inputBufferCount++;
->>>>>>> 3cc442c4
     } catch (CryptoException e) {
       notifyCryptoError(e);
       throw new ExoPlaybackException(e);
@@ -802,26 +774,17 @@
   }
 
   /**
-<<<<<<< HEAD
-   * Invoked when an input buffer is queued into the codec.
-=======
    * Invoked immediately before an input buffer is queued into the codec.
->>>>>>> 3cc442c4
    * <p>
    * The default implementation is a no-op.
    *
    * @param presentationTimeUs The timestamp associated with the input buffer.
-<<<<<<< HEAD
-   */
-  protected void onQueuedInputBuffer(long presentationTimeUs) {
-=======
    * @param buffer The buffer to be queued.
    * @param bufferSize the size of the sample data stored in the buffer.
    * @param sampleEncrypted Whether the sample data is encrypted.
    */
   protected void onQueuedInputBuffer(
       long presentationTimeUs, ByteBuffer buffer, int bufferSize, boolean sampleEncrypted) {
->>>>>>> 3cc442c4
     // Do nothing.
   }
 
@@ -833,11 +796,7 @@
    * @param presentationTimeUs The timestamp associated with the output buffer.
    */
   protected void onProcessedOutputBuffer(long presentationTimeUs) {
-<<<<<<< HEAD
-    // Do Nothing.
-=======
     // Do nothing.
->>>>>>> 3cc442c4
   }
 
   /**
