/*
 * Copyright (C) 2014 The Android Open Source Project
 *
 * Licensed under the Apache License, Version 2.0 (the "License");
 * you may not use this file except in compliance with the License.
 * You may obtain a copy of the License at
 *
 *      http://www.apache.org/licenses/LICENSE-2.0
 *
 * Unless required by applicable law or agreed to in writing, software
 * distributed under the License is distributed on an "AS IS" BASIS,
 * WITHOUT WARRANTIES OR CONDITIONS OF ANY KIND, either express or implied.
 * See the License for the specific language governing permissions and
 * limitations under the License.
 */
package com.google.android.exoplayer.extractor.mp4;

import com.google.android.exoplayer.MediaFormat;
<<<<<<< HEAD
=======
import com.google.android.exoplayer.ParserException;
>>>>>>> 3cc442c4
import com.google.android.exoplayer.extractor.Extractor;
import com.google.android.exoplayer.extractor.ExtractorInput;
import com.google.android.exoplayer.extractor.ExtractorOutput;
import com.google.android.exoplayer.extractor.GaplessInfo;
import com.google.android.exoplayer.extractor.PositionHolder;
import com.google.android.exoplayer.extractor.SeekMap;
import com.google.android.exoplayer.extractor.TrackOutput;
import com.google.android.exoplayer.extractor.mp4.Atom.ContainerAtom;
import com.google.android.exoplayer.util.Assertions;
import com.google.android.exoplayer.util.NalUnitUtil;
import com.google.android.exoplayer.util.ParsableByteArray;
import com.google.android.exoplayer.util.Util;

import java.io.IOException;
import java.util.ArrayList;
import java.util.List;
import java.util.Stack;

/**
 * Extracts data from an unfragmented MP4 file.
 */
public final class Mp4Extractor implements Extractor, SeekMap {

  // Parser states.
  private static final int STATE_AFTER_SEEK = 0;
  private static final int STATE_READING_ATOM_HEADER = 1;
  private static final int STATE_READING_ATOM_PAYLOAD = 2;
  private static final int STATE_READING_SAMPLE = 3;

  // Brand stored in the ftyp atom for QuickTime media.
  private static final int BRAND_QUICKTIME = Util.getIntegerCodeForString("qt  ");

  /**
   * When seeking within the source, if the offset is greater than or equal to this value (or the
   * offset is negative), the source will be reloaded.
   */
  private static final long RELOAD_MINIMUM_SEEK_DISTANCE = 256 * 1024;

  // Temporary arrays.
  private final ParsableByteArray nalStartCode;
  private final ParsableByteArray nalLength;

  private final ParsableByteArray atomHeader;
  private final Stack<ContainerAtom> containerAtoms;

  private int parserState;
  private int atomType;
  private long atomSize;
  private int atomHeaderBytesRead;
  private ParsableByteArray atomData;

  private int sampleSize;
  private int sampleBytesWritten;
  private int sampleCurrentNalBytesRemaining;

  // Extractor outputs.
  private ExtractorOutput extractorOutput;
  private Mp4Track[] tracks;
  private boolean isQuickTime;

  public Mp4Extractor() {
    atomHeader = new ParsableByteArray(Atom.LONG_HEADER_SIZE);
    containerAtoms = new Stack<>();
    nalStartCode = new ParsableByteArray(NalUnitUtil.NAL_START_CODE);
    nalLength = new ParsableByteArray(4);
    enterReadingAtomHeaderState();
  }

  @Override
  public boolean sniff(ExtractorInput input) throws IOException, InterruptedException {
    return Sniffer.sniffUnfragmented(input);
  }

  @Override
  public void init(ExtractorOutput output) {
    extractorOutput = output;
  }

  @Override
  public void seek() {
    containerAtoms.clear();
    atomHeaderBytesRead = 0;
    sampleBytesWritten = 0;
    sampleCurrentNalBytesRemaining = 0;
    parserState = STATE_AFTER_SEEK;
  }

  @Override
  public void release() {
    // Do nothing
  }

  @Override
  public int read(ExtractorInput input, PositionHolder seekPosition)
      throws IOException, InterruptedException {
    while (true) {
      switch (parserState) {
        case STATE_AFTER_SEEK:
          if (input.getPosition() == 0) {
            enterReadingAtomHeaderState();
          } else {
            parserState = STATE_READING_SAMPLE;
          }
          break;
        case STATE_READING_ATOM_HEADER:
          if (!readAtomHeader(input)) {
            return RESULT_END_OF_INPUT;
          }
          break;
        case STATE_READING_ATOM_PAYLOAD:
          if (readAtomPayload(input, seekPosition)) {
            return RESULT_SEEK;
          }
          break;
        default:
          return readSample(input, seekPosition);
      }
    }
  }

  // SeekMap implementation.

  @Override
  public boolean isSeekable() {
    return true;
  }

  @Override
  public long getPosition(long timeUs) {
    long earliestSamplePosition = Long.MAX_VALUE;
    for (int trackIndex = 0; trackIndex < tracks.length; trackIndex++) {
      TrackSampleTable sampleTable = tracks[trackIndex].sampleTable;
      int sampleIndex = sampleTable.getIndexOfEarlierOrEqualSynchronizationSample(timeUs);
      if (sampleIndex == TrackSampleTable.NO_SAMPLE) {
        // Handle the case where the requested time is before the first synchronization sample.
        sampleIndex = sampleTable.getIndexOfLaterOrEqualSynchronizationSample(timeUs);
      }
      tracks[trackIndex].sampleIndex = sampleIndex;

      long offset = sampleTable.offsets[sampleIndex];
      if (offset < earliestSamplePosition) {
        earliestSamplePosition = offset;
      }
    }
    return earliestSamplePosition;
  }

  // Private methods.

  private void enterReadingAtomHeaderState() {
    parserState = STATE_READING_ATOM_HEADER;
    atomHeaderBytesRead = 0;
  }

  private boolean readAtomHeader(ExtractorInput input) throws IOException, InterruptedException {
    if (atomHeaderBytesRead == 0) {
      // Read the standard length atom header.
      if (!input.readFully(atomHeader.data, 0, Atom.HEADER_SIZE, true)) {
        return false;
      }
      atomHeaderBytesRead = Atom.HEADER_SIZE;
      atomHeader.setPosition(0);
      atomSize = atomHeader.readUnsignedInt();
      atomType = atomHeader.readInt();
    }

    if (atomSize == Atom.LONG_SIZE_PREFIX) {
      // Read the extended atom size.
      int headerBytesRemaining = Atom.LONG_HEADER_SIZE - Atom.HEADER_SIZE;
      input.readFully(atomHeader.data, Atom.HEADER_SIZE, headerBytesRemaining);
      atomHeaderBytesRead += headerBytesRemaining;
      atomSize = atomHeader.readUnsignedLongToLong();
    }

    if (shouldParseContainerAtom(atomType)) {
      long endPosition = input.getPosition() + atomSize - atomHeaderBytesRead;
      containerAtoms.add(new ContainerAtom(atomType, endPosition));
      if (atomSize == atomHeaderBytesRead) {
        processAtomEnded(endPosition);
      } else {
        // Start reading the first child atom.
        enterReadingAtomHeaderState();
      }
    } else if (shouldParseLeafAtom(atomType)) {
      // We don't support parsing of leaf atoms that define extended atom sizes, or that have
      // lengths greater than Integer.MAX_VALUE.
      Assertions.checkState(atomHeaderBytesRead == Atom.HEADER_SIZE);
      Assertions.checkState(atomSize <= Integer.MAX_VALUE);
      atomData = new ParsableByteArray((int) atomSize);
      System.arraycopy(atomHeader.data, 0, atomData.data, 0, Atom.HEADER_SIZE);
      parserState = STATE_READING_ATOM_PAYLOAD;
    } else {
      atomData = null;
      parserState = STATE_READING_ATOM_PAYLOAD;
    }

    return true;
  }

  /**
   * Processes the atom payload. If {@link #atomData} is null and the size is at or above the
   * threshold {@link #RELOAD_MINIMUM_SEEK_DISTANCE}, {@code true} is returned and the caller should
   * restart loading at the position in {@code positionHolder}. Otherwise, the atom is read/skipped.
   */
  private boolean readAtomPayload(ExtractorInput input, PositionHolder positionHolder)
      throws IOException, InterruptedException {
    long atomPayloadSize = atomSize - atomHeaderBytesRead;
    long atomEndPosition = input.getPosition() + atomPayloadSize;
    boolean seekRequired = false;
    if (atomData != null) {
      input.readFully(atomData.data, atomHeaderBytesRead, (int) atomPayloadSize);
      if (atomType == Atom.TYPE_ftyp) {
        isQuickTime = processFtypAtom(atomData);
      } else if (!containerAtoms.isEmpty()) {
        containerAtoms.peek().add(new Atom.LeafAtom(atomType, atomData));
      }
    } else {
      // We don't need the data. Skip or seek, depending on how large the atom is.
      if (atomPayloadSize < RELOAD_MINIMUM_SEEK_DISTANCE) {
        input.skipFully((int) atomPayloadSize);
      } else {
        positionHolder.position = input.getPosition() + atomPayloadSize;
        seekRequired = true;
      }
    }
    processAtomEnded(atomEndPosition);
    return seekRequired && parserState != STATE_READING_SAMPLE;
  }

  private void processAtomEnded(long atomEndPosition) throws ParserException {
    while (!containerAtoms.isEmpty() && containerAtoms.peek().endPosition == atomEndPosition) {
      Atom.ContainerAtom containerAtom = containerAtoms.pop();
      if (containerAtom.type == Atom.TYPE_moov) {
        // We've reached the end of the moov atom. Process it and prepare to read samples.
        processMoovAtom(containerAtom);
        containerAtoms.clear();
        parserState = STATE_READING_SAMPLE;
      } else if (!containerAtoms.isEmpty()) {
        containerAtoms.peek().add(containerAtom);
      }
    }
    if (parserState != STATE_READING_SAMPLE) {
      enterReadingAtomHeaderState();
    }
  }

  /**
   * Process an ftyp atom to determine whether the media is QuickTime.
   *
   * @param atomData The ftyp atom data.
   * @return True if the media is QuickTime. False otherwise.
   */
  private static boolean processFtypAtom(ParsableByteArray atomData) {
    atomData.setPosition(Atom.HEADER_SIZE);
    int majorBrand = atomData.readInt();
    if (majorBrand == BRAND_QUICKTIME) {
      return true;
    }
    atomData.skipBytes(4); // minor_version
    while (atomData.bytesLeft() > 0) {
      if (atomData.readInt() == BRAND_QUICKTIME) {
        return true;
      }
    }
    return false;
  }

  /**
   * Updates the stored track metadata to reflect the contents of the specified moov atom.
   */
<<<<<<< HEAD
  private void processMoovAtom(ContainerAtom moov) {
    List<Mp4Track> tracks = new ArrayList<>();
    long earliestSampleOffset = Long.MAX_VALUE;
    GaplessInfo gaplessInfo = null;
    Atom.ContainerAtom udta = moov.getContainerAtomOfType(Atom.TYPE_udta);
    if (udta != null) {
      gaplessInfo = AtomParsers.parseUdta(udta);
=======
  private void processMoovAtom(ContainerAtom moov) throws ParserException {
    List<Mp4Track> tracks = new ArrayList<>();
    long earliestSampleOffset = Long.MAX_VALUE;
    GaplessInfo gaplessInfo = null;
    Atom.LeafAtom udta = moov.getLeafAtomOfType(Atom.TYPE_udta);
    if (udta != null) {
      gaplessInfo = AtomParsers.parseUdta(udta, isQuickTime);
>>>>>>> 3cc442c4
    }
    for (int i = 0; i < moov.containerChildren.size(); i++) {
      Atom.ContainerAtom atom = moov.containerChildren.get(i);
      if (atom.type != Atom.TYPE_trak) {
        continue;
      }

      Track track = AtomParsers.parseTrak(atom, moov.getLeafAtomOfType(Atom.TYPE_mvhd),
          isQuickTime);
      if (track == null) {
        continue;
      }

      Atom.ContainerAtom stblAtom = atom.getContainerAtomOfType(Atom.TYPE_mdia)
          .getContainerAtomOfType(Atom.TYPE_minf).getContainerAtomOfType(Atom.TYPE_stbl);
      TrackSampleTable trackSampleTable = AtomParsers.parseStbl(track, stblAtom);
      if (trackSampleTable.sampleCount == 0) {
        continue;
      }

      Mp4Track mp4Track = new Mp4Track(track, trackSampleTable, extractorOutput.track(i));
      // Each sample has up to three bytes of overhead for the start code that replaces its length.
      // Allow ten source samples per output sample, like the platform extractor.
      int maxInputSize = trackSampleTable.maximumSize + 3 * 10;
      MediaFormat mediaFormat = track.mediaFormat.copyWithMaxInputSize(maxInputSize);
      if (gaplessInfo != null) {
        mediaFormat =
            mediaFormat.copyWithGaplessInfo(gaplessInfo.encoderDelay, gaplessInfo.encoderPadding);
      }
      mp4Track.trackOutput.format(mediaFormat);
      tracks.add(mp4Track);

      long firstSampleOffset = trackSampleTable.offsets[0];
      if (firstSampleOffset < earliestSampleOffset) {
        earliestSampleOffset = firstSampleOffset;
      }
    }
    this.tracks = tracks.toArray(new Mp4Track[0]);
    extractorOutput.endTracks();
    extractorOutput.seekMap(this);
  }

  /**
   * Attempts to extract the next sample in the current mdat atom for the specified track.
   * <p>
   * Returns {@link #RESULT_SEEK} if the source should be reloaded from the position in
   * {@code positionHolder}.
   * <p>
   * Returns {@link #RESULT_END_OF_INPUT} if no samples are left. Otherwise, returns
   * {@link #RESULT_CONTINUE}.
   *
   * @param input The {@link ExtractorInput} from which to read data.
   * @param positionHolder If {@link #RESULT_SEEK} is returned, this holder is updated to hold the
   *     position of the required data.
   * @return One of the {@code RESULT_*} flags in {@link Extractor}.
   * @throws IOException If an error occurs reading from the input.
   * @throws InterruptedException If the thread is interrupted.
   */
  private int readSample(ExtractorInput input, PositionHolder positionHolder)
      throws IOException, InterruptedException {
    int trackIndex = getTrackIndexOfEarliestCurrentSample();
    if (trackIndex == TrackSampleTable.NO_SAMPLE) {
      return RESULT_END_OF_INPUT;
    }
    Mp4Track track = tracks[trackIndex];
    TrackOutput trackOutput = track.trackOutput;
    int sampleIndex = track.sampleIndex;
    long position = track.sampleTable.offsets[sampleIndex];
    long skipAmount = position - input.getPosition() + sampleBytesWritten;
    if (skipAmount < 0 || skipAmount >= RELOAD_MINIMUM_SEEK_DISTANCE) {
      positionHolder.position = position;
      return RESULT_SEEK;
    }
    input.skipFully((int) skipAmount);
    sampleSize = track.sampleTable.sizes[sampleIndex];
    if (track.track.nalUnitLengthFieldLength != -1) {
      // Zero the top three bytes of the array that we'll use to parse nal unit lengths, in case
      // they're only 1 or 2 bytes long.
      byte[] nalLengthData = nalLength.data;
      nalLengthData[0] = 0;
      nalLengthData[1] = 0;
      nalLengthData[2] = 0;
      int nalUnitLengthFieldLength = track.track.nalUnitLengthFieldLength;
      int nalUnitLengthFieldLengthDiff = 4 - track.track.nalUnitLengthFieldLength;
      // NAL units are length delimited, but the decoder requires start code delimited units.
      // Loop until we've written the sample to the track output, replacing length delimiters with
      // start codes as we encounter them.
      while (sampleBytesWritten < sampleSize) {
        if (sampleCurrentNalBytesRemaining == 0) {
          // Read the NAL length so that we know where we find the next one.
          input.readFully(nalLength.data, nalUnitLengthFieldLengthDiff, nalUnitLengthFieldLength);
          nalLength.setPosition(0);
          sampleCurrentNalBytesRemaining = nalLength.readUnsignedIntToInt();
          // Write a start code for the current NAL unit.
          nalStartCode.setPosition(0);
          trackOutput.sampleData(nalStartCode, 4);
          sampleBytesWritten += 4;
          sampleSize += nalUnitLengthFieldLengthDiff;
        } else {
          // Write the payload of the NAL unit.
          int writtenBytes = trackOutput.sampleData(input, sampleCurrentNalBytesRemaining, false);
          sampleBytesWritten += writtenBytes;
          sampleCurrentNalBytesRemaining -= writtenBytes;
        }
      }
    } else {
      while (sampleBytesWritten < sampleSize) {
        int writtenBytes = trackOutput.sampleData(input, sampleSize - sampleBytesWritten, false);
        sampleBytesWritten += writtenBytes;
        sampleCurrentNalBytesRemaining -= writtenBytes;
      }
    }
    trackOutput.sampleMetadata(track.sampleTable.timestampsUs[sampleIndex],
        track.sampleTable.flags[sampleIndex], sampleSize, 0, null);
    track.sampleIndex++;
    sampleBytesWritten = 0;
    sampleCurrentNalBytesRemaining = 0;
    return RESULT_CONTINUE;
  }

  /**
   * Returns the index of the track that contains the earliest current sample, or
   * {@link TrackSampleTable#NO_SAMPLE} if no samples remain.
   */
  private int getTrackIndexOfEarliestCurrentSample() {
    int earliestSampleTrackIndex = TrackSampleTable.NO_SAMPLE;
    long earliestSampleOffset = Long.MAX_VALUE;
    for (int trackIndex = 0; trackIndex < tracks.length; trackIndex++) {
      Mp4Track track = tracks[trackIndex];
      int sampleIndex = track.sampleIndex;
      if (sampleIndex == track.sampleTable.sampleCount) {
        continue;
      }

      long trackSampleOffset = track.sampleTable.offsets[sampleIndex];
      if (trackSampleOffset < earliestSampleOffset) {
        earliestSampleOffset = trackSampleOffset;
        earliestSampleTrackIndex = trackIndex;
      }
    }

    return earliestSampleTrackIndex;
  }

  /**
   * Returns whether the extractor should parse a leaf atom with type {@code atom}.
   */
  private static boolean shouldParseLeafAtom(int atom) {
    return atom == Atom.TYPE_mdhd || atom == Atom.TYPE_mvhd || atom == Atom.TYPE_hdlr
        || atom == Atom.TYPE_stsd || atom == Atom.TYPE_stts || atom == Atom.TYPE_stss
        || atom == Atom.TYPE_ctts || atom == Atom.TYPE_elst || atom == Atom.TYPE_stsc
        || atom == Atom.TYPE_stsz || atom == Atom.TYPE_stco || atom == Atom.TYPE_co64
<<<<<<< HEAD
        || atom == Atom.TYPE_tkhd || atom == Atom.TYPE_ftyp || atom == Atom.TYPE_meta;
=======
        || atom == Atom.TYPE_tkhd || atom == Atom.TYPE_ftyp || atom == Atom.TYPE_udta;
>>>>>>> 3cc442c4
  }

  /**
   * Returns whether the extractor should parse a container atom with type {@code atom}.
   */
  private static boolean shouldParseContainerAtom(int atom) {
    return atom == Atom.TYPE_moov || atom == Atom.TYPE_trak || atom == Atom.TYPE_mdia
        || atom == Atom.TYPE_minf || atom == Atom.TYPE_stbl || atom == Atom.TYPE_edts
        || atom == Atom.TYPE_udta;
  }

  private static final class Mp4Track {

    public final Track track;
    public final TrackSampleTable sampleTable;
    public final TrackOutput trackOutput;

    public int sampleIndex;

    public Mp4Track(Track track, TrackSampleTable sampleTable, TrackOutput trackOutput) {
      this.track = track;
      this.sampleTable = sampleTable;
      this.trackOutput = trackOutput;
    }

  }

}<|MERGE_RESOLUTION|>--- conflicted
+++ resolved
@@ -16,10 +16,7 @@
 package com.google.android.exoplayer.extractor.mp4;
 
 import com.google.android.exoplayer.MediaFormat;
-<<<<<<< HEAD
-=======
 import com.google.android.exoplayer.ParserException;
->>>>>>> 3cc442c4
 import com.google.android.exoplayer.extractor.Extractor;
 import com.google.android.exoplayer.extractor.ExtractorInput;
 import com.google.android.exoplayer.extractor.ExtractorOutput;
@@ -290,15 +287,6 @@
   /**
    * Updates the stored track metadata to reflect the contents of the specified moov atom.
    */
-<<<<<<< HEAD
-  private void processMoovAtom(ContainerAtom moov) {
-    List<Mp4Track> tracks = new ArrayList<>();
-    long earliestSampleOffset = Long.MAX_VALUE;
-    GaplessInfo gaplessInfo = null;
-    Atom.ContainerAtom udta = moov.getContainerAtomOfType(Atom.TYPE_udta);
-    if (udta != null) {
-      gaplessInfo = AtomParsers.parseUdta(udta);
-=======
   private void processMoovAtom(ContainerAtom moov) throws ParserException {
     List<Mp4Track> tracks = new ArrayList<>();
     long earliestSampleOffset = Long.MAX_VALUE;
@@ -306,7 +294,6 @@
     Atom.LeafAtom udta = moov.getLeafAtomOfType(Atom.TYPE_udta);
     if (udta != null) {
       gaplessInfo = AtomParsers.parseUdta(udta, isQuickTime);
->>>>>>> 3cc442c4
     }
     for (int i = 0; i < moov.containerChildren.size(); i++) {
       Atom.ContainerAtom atom = moov.containerChildren.get(i);
@@ -459,11 +446,7 @@
         || atom == Atom.TYPE_stsd || atom == Atom.TYPE_stts || atom == Atom.TYPE_stss
         || atom == Atom.TYPE_ctts || atom == Atom.TYPE_elst || atom == Atom.TYPE_stsc
         || atom == Atom.TYPE_stsz || atom == Atom.TYPE_stco || atom == Atom.TYPE_co64
-<<<<<<< HEAD
-        || atom == Atom.TYPE_tkhd || atom == Atom.TYPE_ftyp || atom == Atom.TYPE_meta;
-=======
         || atom == Atom.TYPE_tkhd || atom == Atom.TYPE_ftyp || atom == Atom.TYPE_udta;
->>>>>>> 3cc442c4
   }
 
   /**
