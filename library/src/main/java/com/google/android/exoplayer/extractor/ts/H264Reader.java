/*
 * Copyright (C) 2014 The Android Open Source Project
 *
 * Licensed under the Apache License, Version 2.0 (the "License");
 * you may not use this file except in compliance with the License.
 * You may obtain a copy of the License at
 *
 *      http://www.apache.org/licenses/LICENSE-2.0
 *
 * Unless required by applicable law or agreed to in writing, software
 * distributed under the License is distributed on an "AS IS" BASIS,
 * WITHOUT WARRANTIES OR CONDITIONS OF ANY KIND, either express or implied.
 * See the License for the specific language governing permissions and
 * limitations under the License.
 */
package com.google.android.exoplayer.extractor.ts;

import com.google.android.exoplayer.C;
import com.google.android.exoplayer.MediaFormat;
import com.google.android.exoplayer.extractor.TrackOutput;
import com.google.android.exoplayer.util.MimeTypes;
import com.google.android.exoplayer.util.NalUnitUtil;
import com.google.android.exoplayer.util.NalUnitUtil.SpsData;
import com.google.android.exoplayer.util.ParsableBitArray;
import com.google.android.exoplayer.util.ParsableByteArray;

import android.util.SparseArray;

import java.util.ArrayList;
import java.util.Arrays;
import java.util.List;

/**
 * Parses a continuous H264 byte stream and extracts individual frames.
 */
/* package */ final class H264Reader extends ElementaryStreamReader {

  private static final int NAL_UNIT_TYPE_SEI = 6; // Supplemental enhancement information
  private static final int NAL_UNIT_TYPE_SPS = 7; // Sequence parameter set
  private static final int NAL_UNIT_TYPE_PPS = 8; // Picture parameter set

  // State that should not be reset on seek.
  private boolean hasOutputFormat;

  // State that should be reset on seek.
  private final SeiReader seiReader;
  private final boolean[] prefixFlags;
  private final SampleReader sampleReader;
  private final NalUnitTargetBuffer sps;
  private final NalUnitTargetBuffer pps;
  private final NalUnitTargetBuffer sei;
  private long totalBytesWritten;

  // Per packet state that gets reset at the start of each packet.
  private long pesTimeUs;
<<<<<<< HEAD

  // Per sample state that gets reset at the start of each sample.
  private boolean isKeyframe;
  private long samplePosition;
  private long sampleTimeUs;
=======
>>>>>>> 3cc442c4

  // Scratch variables to avoid allocations.
  private final ParsableByteArray seiWrapper;

<<<<<<< HEAD
  public H264Reader(TrackOutput output, SeiReader seiReader, boolean allowNonIdrKeyframes) {
    super(output);
    this.seiReader = seiReader;
    prefixFlags = new boolean[3];
    ifrParserBuffer = allowNonIdrKeyframes ? new IfrParserBuffer() : null;
=======
  /**
   * @param output A {@link TrackOutput} to which H.264 samples should be written.
   * @param seiReader A reader for EIA-608 samples in SEI NAL units.
   * @param allowNonIdrKeyframes Whether to treat samples consisting of non-IDR I slices as
   *     synchronization samples (key-frames).
   * @param detectAccessUnits Whether to split the input stream into access units (samples) based on
   *     slice headers. Pass {@code false} if the stream contains access unit delimiters (AUDs).
   */
  public H264Reader(TrackOutput output, SeiReader seiReader, boolean allowNonIdrKeyframes,
      boolean detectAccessUnits) {
    super(output);
    this.seiReader = seiReader;
    prefixFlags = new boolean[3];
    sampleReader = new SampleReader(output, allowNonIdrKeyframes, detectAccessUnits);
>>>>>>> 3cc442c4
    sps = new NalUnitTargetBuffer(NAL_UNIT_TYPE_SPS, 128);
    pps = new NalUnitTargetBuffer(NAL_UNIT_TYPE_PPS, 128);
    sei = new NalUnitTargetBuffer(NAL_UNIT_TYPE_SEI, 128);
    seiWrapper = new ParsableByteArray();
  }

  @Override
  public void seek() {
    NalUnitUtil.clearPrefixFlags(prefixFlags);
    sps.reset();
    pps.reset();
    sei.reset();
    sampleReader.reset();
    totalBytesWritten = 0;
  }

  @Override
  public void packetStarted(long pesTimeUs, boolean dataAlignmentIndicator) {
    this.pesTimeUs = pesTimeUs;
  }

  @Override
  public void consume(ParsableByteArray data) {
    while (data.bytesLeft() > 0) {
      int offset = data.getPosition();
      int limit = data.limit();
      byte[] dataArray = data.data;

      // Append the data to the buffer.
      totalBytesWritten += data.bytesLeft();
      output.sampleData(data, data.bytesLeft());

      // Scan the appended data, processing NAL units as they are encountered
      while (true) {
        int nalUnitOffset = NalUnitUtil.findNalUnit(dataArray, offset, limit, prefixFlags);

        if (nalUnitOffset == limit) {
          // We've scanned to the end of the data without finding the start of another NAL unit.
          nalUnitData(dataArray, offset, limit);
          return;
        }

        // We've seen the start of a NAL unit of the following type.
        int nalUnitType = NalUnitUtil.getNalUnitType(dataArray, nalUnitOffset);

        // This is the number of bytes from the current offset to the start of the next NAL unit.
        // It may be negative if the NAL unit started in the previously consumed data.
        int lengthToNalUnit = nalUnitOffset - offset;
        if (lengthToNalUnit > 0) {
          nalUnitData(dataArray, offset, nalUnitOffset);
        }
        int bytesWrittenPastPosition = limit - nalUnitOffset;
        long absolutePosition = totalBytesWritten - bytesWrittenPastPosition;
        // Indicate the end of the previous NAL unit. If the length to the start of the next unit
        // is negative then we wrote too many bytes to the NAL buffers. Discard the excess bytes
        // when notifying that the unit has ended.
        endNalUnit(absolutePosition, bytesWrittenPastPosition,
            lengthToNalUnit < 0 ? -lengthToNalUnit : 0, pesTimeUs);
        // Indicate the start of the next NAL unit.
        startNalUnit(absolutePosition, nalUnitType, pesTimeUs);
        // Continue scanning the data.
        offset = nalUnitOffset + 3;
      }
    }
  }

  @Override
  public void packetFinished() {
    // Do nothing.
  }

  private void startNalUnit(long position, int nalUnitType, long pesTimeUs) {
    if (!hasOutputFormat || sampleReader.needsSpsPps()) {
      sps.startNalUnit(nalUnitType);
      pps.startNalUnit(nalUnitType);
    }
    sei.startNalUnit(nalUnitType);
    sampleReader.startNalUnit(position, nalUnitType, pesTimeUs);
  }

  private void nalUnitData(byte[] dataArray, int offset, int limit) {
    if (!hasOutputFormat || sampleReader.needsSpsPps()) {
      sps.appendToNalUnit(dataArray, offset, limit);
      pps.appendToNalUnit(dataArray, offset, limit);
    }
    sei.appendToNalUnit(dataArray, offset, limit);
    sampleReader.appendToNalUnit(dataArray, offset, limit);
  }

  private void endNalUnit(long position, int offset, int discardPadding, long pesTimeUs) {
    if (!hasOutputFormat || sampleReader.needsSpsPps()) {
      sps.endNalUnit(discardPadding);
      pps.endNalUnit(discardPadding);
      if (!hasOutputFormat) {
        if (sps.isCompleted() && pps.isCompleted()) {
          List<byte[]> initializationData = new ArrayList<>();
          initializationData.add(Arrays.copyOf(sps.nalData, sps.nalLength));
          initializationData.add(Arrays.copyOf(pps.nalData, pps.nalLength));
          NalUnitUtil.SpsData spsData = NalUnitUtil.parseSpsNalUnit(unescape(sps));
          NalUnitUtil.PpsData ppsData = NalUnitUtil.parsePpsNalUnit(unescape(pps));
          output.format(MediaFormat.createVideoFormat(null, MimeTypes.VIDEO_H264,
              MediaFormat.NO_VALUE, MediaFormat.NO_VALUE, C.UNKNOWN_TIME_US, spsData.width,
              spsData.height, initializationData, MediaFormat.NO_VALUE,
              spsData.pixelWidthAspectRatio));
          hasOutputFormat = true;
          sampleReader.putSps(spsData);
          sampleReader.putPps(ppsData);
          sps.reset();
          pps.reset();
        }
      } else if (sps.isCompleted()) {
        NalUnitUtil.SpsData spsData = NalUnitUtil.parseSpsNalUnit(unescape(sps));
        sampleReader.putSps(spsData);
        sps.reset();
      } else if (pps.isCompleted()) {
        NalUnitUtil.PpsData ppsData = NalUnitUtil.parsePpsNalUnit(unescape(pps));
        sampleReader.putPps(ppsData);
        pps.reset();
      }
    }
    if (sei.endNalUnit(discardPadding)) {
      int unescapedLength = NalUnitUtil.unescapeStream(sei.nalData, sei.nalLength);
      seiWrapper.reset(sei.nalData, unescapedLength);
      seiWrapper.setPosition(4); // NAL prefix and nal_unit() header.
      seiReader.consume(pesTimeUs, seiWrapper);
    }
    sampleReader.endNalUnit(position, offset);
  }

  private static ParsableBitArray unescape(NalUnitTargetBuffer buffer) {
    int length = NalUnitUtil.unescapeStream(buffer.nalData, buffer.nalLength);
    ParsableBitArray bitArray = new ParsableBitArray(buffer.nalData, length);
    bitArray.skipBits(32); // NAL header
    return bitArray;
  }

  /**
   * Consumes a stream of NAL units and outputs samples.
   */
  private static final class SampleReader {

    private static final int DEFAULT_BUFFER_SIZE = 128;

    private static final int NAL_UNIT_TYPE_NON_IDR = 1; // Coded slice of a non-IDR picture
    private static final int NAL_UNIT_TYPE_PARTITION_A = 2; // Coded slice data partition A
    private static final int NAL_UNIT_TYPE_IDR = 5; // Coded slice of an IDR picture
    private static final int NAL_UNIT_TYPE_AUD = 9; // Access unit delimiter

    private final TrackOutput output;
    private final boolean allowNonIdrKeyframes;
    private final boolean detectAccessUnits;
    private final ParsableBitArray scratch;
    private final SparseArray<NalUnitUtil.SpsData> sps;
    private final SparseArray<NalUnitUtil.PpsData> pps;

    private byte[] buffer;
    private int bufferLength;

    // Per NAL unit state. A sample consists of one or more NAL units.
    private int nalUnitType;
    private long nalUnitStartPosition;
    private boolean isFilling;
    private long nalUnitTimeUs;
    private SliceHeaderData previousSliceHeader;
    private SliceHeaderData sliceHeader;

    // Per sample state that gets reset at the start of each sample.
    private boolean readingSample;
    private long samplePosition;
    private long sampleTimeUs;
    private boolean sampleIsKeyframe;

    public SampleReader(TrackOutput output, boolean allowNonIdrKeyframes,
        boolean detectAccessUnits) {
      this.output = output;
      this.allowNonIdrKeyframes = allowNonIdrKeyframes;
      this.detectAccessUnits = detectAccessUnits;
      sps = new SparseArray<>();
      pps = new SparseArray<>();
      previousSliceHeader = new SliceHeaderData();
      sliceHeader = new SliceHeaderData();
      scratch = new ParsableBitArray();
      buffer = new byte[DEFAULT_BUFFER_SIZE];
      reset();
    }

    public boolean needsSpsPps() {
      return detectAccessUnits;
    }

    public void putSps(NalUnitUtil.SpsData spsData) {
      sps.append(spsData.seqParameterSetId, spsData);
    }

    public void putPps(NalUnitUtil.PpsData ppsData) {
      pps.append(ppsData.picParameterSetId, ppsData);
    }

    public void reset() {
      isFilling = false;
      readingSample = false;
      sliceHeader.clear();
    }

    public void startNalUnit(long position, int type, long pesTimeUs) {
      nalUnitType = type;
      nalUnitTimeUs = pesTimeUs;
      nalUnitStartPosition = position;
      if ((allowNonIdrKeyframes && nalUnitType == NAL_UNIT_TYPE_NON_IDR)
          || (detectAccessUnits && (nalUnitType == NAL_UNIT_TYPE_IDR
              || nalUnitType == NAL_UNIT_TYPE_NON_IDR
              || nalUnitType == NAL_UNIT_TYPE_PARTITION_A))) {
        // Store the previous header and prepare to populate the new one.
        SliceHeaderData newSliceHeader = previousSliceHeader;
        previousSliceHeader = sliceHeader;
        sliceHeader = newSliceHeader;
        sliceHeader.clear();
        bufferLength = 0;
        isFilling = true;
      }
    }

    /**
     * Invoked to pass stream data. The data passed should not include the 3 byte start code.
     *
     * @param data Holds the data being passed.
     * @param offset The offset of the data in {@code data}.
     * @param limit The limit (exclusive) of the data in {@code data}.
     */
    public void appendToNalUnit(byte[] data, int offset, int limit) {
      if (!isFilling) {
        return;
      }
      int readLength = limit - offset;
      if (buffer.length < bufferLength + readLength) {
        buffer = Arrays.copyOf(buffer, (bufferLength + readLength) * 2);
      }
      System.arraycopy(data, offset, buffer, bufferLength, readLength);
      bufferLength += readLength;

      scratch.reset(buffer, bufferLength);
      if (scratch.bitsLeft() < 8) {
        return;
      }
      scratch.skipBits(1); // forbidden_zero_bit
      int nalRefIdc = scratch.readBits(2);
      scratch.skipBits(5); // nal_unit_type

      // Read the slice header using the syntax defined in ITU-T Recommendation H.264 (2013)
      // subsection 7.3.3.
      if (!scratch.canReadExpGolombCodedNum()) {
        return;
      }
      scratch.readUnsignedExpGolombCodedInt(); // first_mb_in_slice
      if (!scratch.canReadExpGolombCodedNum()) {
        return;
      }
      int sliceType = scratch.readUnsignedExpGolombCodedInt();
      if (!detectAccessUnits) {
        // There are AUDs in the stream so the rest of the header can be ignored.
        isFilling = false;
        sliceHeader.setSliceType(sliceType);
        return;
      }
      if (!scratch.canReadExpGolombCodedNum()) {
        return;
      }
      int picParameterSetId = scratch.readUnsignedExpGolombCodedInt();
      if (pps.indexOfKey(picParameterSetId) < 0) {
        // We have not seen the PPS yet, so don't try to parse the slice header.
        isFilling = false;
        return;
      }
      NalUnitUtil.PpsData ppsData = pps.get(picParameterSetId);
      NalUnitUtil.SpsData spsData = sps.get(ppsData.seqParameterSetId);
      if (spsData.separateColorPlaneFlag) {
        if (scratch.bitsLeft() < 2) {
          return;
        }
        scratch.skipBits(2); // colour_plane_id
      }
      if (scratch.bitsLeft() < spsData.frameNumLength) {
        return;
      }
      boolean fieldPicFlag = false;
      boolean bottomFieldFlagPresent = false;
      boolean bottomFieldFlag = false;
      int frameNum = scratch.readBits(spsData.frameNumLength);
      if (!spsData.frameMbsOnlyFlag) {
        if (scratch.bitsLeft() < 1) {
          return;
        }
        fieldPicFlag = scratch.readBit();
        if (fieldPicFlag) {
          if (scratch.bitsLeft() < 1) {
            return;
          }
          bottomFieldFlag = scratch.readBit();
          bottomFieldFlagPresent = true;
        }
      }
      boolean idrPicFlag = nalUnitType == NAL_UNIT_TYPE_IDR;
      int idrPicId = 0;
      if (idrPicFlag) {
        if (!scratch.canReadExpGolombCodedNum()) {
          return;
        }
        idrPicId = scratch.readUnsignedExpGolombCodedInt();
      }
      int picOrderCntLsb = 0;
      int deltaPicOrderCntBottom = 0;
      int deltaPicOrderCnt0 = 0;
      int deltaPicOrderCnt1 = 0;
      if (spsData.picOrderCountType == 0) {
        if (scratch.bitsLeft() < spsData.picOrderCntLsbLength) {
          return;
        }
        picOrderCntLsb = scratch.readBits(spsData.picOrderCntLsbLength);
        if (ppsData.bottomFieldPicOrderInFramePresentFlag && !fieldPicFlag) {
          if (!scratch.canReadExpGolombCodedNum()) {
            return;
          }
          deltaPicOrderCntBottom = scratch.readSignedExpGolombCodedInt();
        }
      } else if (spsData.picOrderCountType == 1
          && !spsData.deltaPicOrderAlwaysZeroFlag) {
        if (!scratch.canReadExpGolombCodedNum()) {
          return;
        }
        deltaPicOrderCnt0 = scratch.readSignedExpGolombCodedInt();
        if (ppsData.bottomFieldPicOrderInFramePresentFlag && !fieldPicFlag) {
          if (!scratch.canReadExpGolombCodedNum()) {
            return;
          }
          deltaPicOrderCnt1 = scratch.readSignedExpGolombCodedInt();
        }
      }
      sliceHeader.setAll(spsData, nalRefIdc, sliceType, frameNum, picParameterSetId, fieldPicFlag,
          bottomFieldFlagPresent, bottomFieldFlag, idrPicFlag, idrPicId, picOrderCntLsb,
          deltaPicOrderCntBottom, deltaPicOrderCnt0, deltaPicOrderCnt1);
      isFilling = false;
    }

    public void endNalUnit(long position, int offset) {
      if (nalUnitType == NAL_UNIT_TYPE_AUD
          || (detectAccessUnits && sliceHeader.isFirstVclNalUnitOfPicture(previousSliceHeader))) {
        // If the NAL unit ending is the start of a new sample, output the previous one.
        if (readingSample) {
          int nalUnitLength = (int) (position - nalUnitStartPosition);
          outputSample(offset + nalUnitLength);
        }
        samplePosition = nalUnitStartPosition;
        sampleTimeUs = nalUnitTimeUs;
        sampleIsKeyframe = false;
        readingSample = true;
      }
      sampleIsKeyframe |= nalUnitType == NAL_UNIT_TYPE_IDR || (allowNonIdrKeyframes
          && nalUnitType == NAL_UNIT_TYPE_NON_IDR && sliceHeader.isISlice());
    }

    private void outputSample(int offset) {
      int flags = sampleIsKeyframe ? C.SAMPLE_FLAG_SYNC : 0;
      int size = (int) (nalUnitStartPosition - samplePosition);
      output.sampleMetadata(sampleTimeUs, flags, size, offset, null);
    }

    private static final class SliceHeaderData {

      private static final int SLICE_TYPE_I = 2;
      private static final int SLICE_TYPE_ALL_I = 7;

      private boolean isComplete;
      private boolean hasSliceType;

      private SpsData spsData;
      private int nalRefIdc;
      private int sliceType;
      private int frameNum;
      private int picParameterSetId;
      private boolean fieldPicFlag;
      private boolean bottomFieldFlagPresent;
      private boolean bottomFieldFlag;
      private boolean idrPicFlag;
      private int idrPicId;
      private int picOrderCntLsb;
      private int deltaPicOrderCntBottom;
      private int deltaPicOrderCnt0;
      private int deltaPicOrderCnt1;

      public void clear() {
        hasSliceType = false;
        isComplete = false;
      }

      public void setSliceType(int sliceType) {
        this.sliceType = sliceType;
        hasSliceType = true;
      }

      public void setAll(SpsData spsData, int nalRefIdc, int sliceType, int frameNum,
          int picParameterSetId, boolean fieldPicFlag, boolean bottomFieldFlagPresent,
          boolean bottomFieldFlag, boolean idrPicFlag, int idrPicId, int picOrderCntLsb,
          int deltaPicOrderCntBottom, int deltaPicOrderCnt0, int deltaPicOrderCnt1) {
        this.spsData = spsData;
        this.nalRefIdc = nalRefIdc;
        this.sliceType = sliceType;
        this.frameNum = frameNum;
        this.picParameterSetId = picParameterSetId;
        this.fieldPicFlag = fieldPicFlag;
        this.bottomFieldFlagPresent = bottomFieldFlagPresent;
        this.bottomFieldFlag = bottomFieldFlag;
        this.idrPicFlag = idrPicFlag;
        this.idrPicId = idrPicId;
        this.picOrderCntLsb = picOrderCntLsb;
        this.deltaPicOrderCntBottom = deltaPicOrderCntBottom;
        this.deltaPicOrderCnt0 = deltaPicOrderCnt0;
        this.deltaPicOrderCnt1 = deltaPicOrderCnt1;
        isComplete = true;
        hasSliceType = true;
      }

      public boolean isISlice() {
        return hasSliceType && (sliceType == SLICE_TYPE_ALL_I || sliceType == SLICE_TYPE_I);
      }

      private boolean isFirstVclNalUnitOfPicture(SliceHeaderData other) {
        // See ISO 14496-10 subsection 7.4.1.2.4.
        return isComplete && (!other.isComplete || frameNum != other.frameNum
            || picParameterSetId != other.picParameterSetId || fieldPicFlag != other.fieldPicFlag
            || (bottomFieldFlagPresent && other.bottomFieldFlagPresent
                && bottomFieldFlag != other.bottomFieldFlag)
            || (nalRefIdc != other.nalRefIdc && (nalRefIdc == 0 || other.nalRefIdc == 0))
            || (spsData.picOrderCountType == 0 && other.spsData.picOrderCountType == 0
                && (picOrderCntLsb != other.picOrderCntLsb
                    || deltaPicOrderCntBottom != other.deltaPicOrderCntBottom))
            || (spsData.picOrderCountType == 1 && other.spsData.picOrderCountType == 1
                && (deltaPicOrderCnt0 != other.deltaPicOrderCnt0
                    || deltaPicOrderCnt1 != other.deltaPicOrderCnt1))
            || idrPicFlag != other.idrPicFlag
            || (idrPicFlag && other.idrPicFlag && idrPicId != other.idrPicId));
      }

    }

  }

}<|MERGE_RESOLUTION|>--- conflicted
+++ resolved
@@ -53,25 +53,10 @@
 
   // Per packet state that gets reset at the start of each packet.
   private long pesTimeUs;
-<<<<<<< HEAD
-
-  // Per sample state that gets reset at the start of each sample.
-  private boolean isKeyframe;
-  private long samplePosition;
-  private long sampleTimeUs;
-=======
->>>>>>> 3cc442c4
 
   // Scratch variables to avoid allocations.
   private final ParsableByteArray seiWrapper;
 
-<<<<<<< HEAD
-  public H264Reader(TrackOutput output, SeiReader seiReader, boolean allowNonIdrKeyframes) {
-    super(output);
-    this.seiReader = seiReader;
-    prefixFlags = new boolean[3];
-    ifrParserBuffer = allowNonIdrKeyframes ? new IfrParserBuffer() : null;
-=======
   /**
    * @param output A {@link TrackOutput} to which H.264 samples should be written.
    * @param seiReader A reader for EIA-608 samples in SEI NAL units.
@@ -86,7 +71,6 @@
     this.seiReader = seiReader;
     prefixFlags = new boolean[3];
     sampleReader = new SampleReader(output, allowNonIdrKeyframes, detectAccessUnits);
->>>>>>> 3cc442c4
     sps = new NalUnitTargetBuffer(NAL_UNIT_TYPE_SPS, 128);
     pps = new NalUnitTargetBuffer(NAL_UNIT_TYPE_PPS, 128);
     sei = new NalUnitTargetBuffer(NAL_UNIT_TYPE_SEI, 128);
