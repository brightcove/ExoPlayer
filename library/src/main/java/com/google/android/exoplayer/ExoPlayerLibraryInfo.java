--- conflicted
+++ resolved
@@ -23,11 +23,7 @@
   /**
    * The version of the library, expressed as a string.
    */
-<<<<<<< HEAD
-  public static final String VERSION = "1.5.11";
-=======
   public static final String VERSION = "1.5.13";
->>>>>>> 965a1554
 
   /**
    * The version of the library, expressed as an integer.
@@ -36,11 +32,7 @@
    * corresponding integer version 1002003 (001-002-003), and "123.45.6" has the corresponding
    * integer version 123045006 (123-045-006).
    */
-<<<<<<< HEAD
-  public static final int VERSION_INT = 1005011;
-=======
   public static final int VERSION_INT = 1005013;
->>>>>>> 965a1554
 
   /**
    * Whether the library was compiled with {@link com.google.android.exoplayer.util.Assertions}
