/*
 * Copyright (C) 2014 The Android Open Source Project
 *
 * Licensed under the Apache License, Version 2.0 (the "License");
 * you may not use this file except in compliance with the License.
 * You may obtain a copy of the License at
 *
 *      http://www.apache.org/licenses/LICENSE-2.0
 *
 * Unless required by applicable law or agreed to in writing, software
 * distributed under the License is distributed on an "AS IS" BASIS,
 * WITHOUT WARRANTIES OR CONDITIONS OF ANY KIND, either express or implied.
 * See the License for the specific language governing permissions and
 * limitations under the License.
 */
package com.google.android.exoplayer.extractor.ts;

import com.google.android.exoplayer.C;
import com.google.android.exoplayer.MediaFormat;
import com.google.android.exoplayer.extractor.TrackOutput;
import com.google.android.exoplayer.util.MimeTypes;
import com.google.android.exoplayer.util.NalUnitUtil;
import com.google.android.exoplayer.util.ParsableByteArray;

import android.util.Pair;

import java.util.Arrays;
import java.util.Collections;

/**
 * Parses a continuous H262 byte stream and extracts individual frames.
 */
/* package */ final class H262Reader extends ElementaryStreamReader {

  private static final int START_PICTURE = 0x00;
  private static final int START_SEQUENCE_HEADER = 0xB3;
  private static final int START_EXTENSION = 0xB5;
  private static final int START_GROUP = 0xB8;

  // Maps (frame_rate_code - 1) indices to values, as defined in ITU-T H.262 Table 6-4.
  private static final double[] FRAME_RATE_VALUES = new double[] {
      24000d / 1001, 24, 25, 30000d / 1001, 30, 50, 60000d / 1001, 60};

  // State that should not be reset on seek.
  private boolean hasOutputFormat;
  private long frameDurationUs;

  // State that should be reset on seek.
  private final boolean[] prefixFlags;
  private final CsdBuffer csdBuffer;
  private boolean foundFirstFrameInGroup;
  private long totalBytesWritten;

  // Per packet state that gets reset at the start of each packet.
  private long pesTimeUs;
<<<<<<< HEAD
  private boolean foundFirstFrameInPacket;
=======
  private boolean pesPtsUsAvailable;
>>>>>>> 3cc442c4

  // Per sample state that gets reset at the start of each frame.
  private boolean isKeyframe;
  private long framePosition;
  private long frameTimeUs;

  public H262Reader(TrackOutput output) {
    super(output);
    prefixFlags = new boolean[4];
    csdBuffer = new CsdBuffer(128);
  }

  @Override
  public void seek() {
    NalUnitUtil.clearPrefixFlags(prefixFlags);
    csdBuffer.reset();
    pesPtsUsAvailable = false;
    foundFirstFrameInGroup = false;
    totalBytesWritten = 0;
  }

  @Override
  public void packetStarted(long pesTimeUs, boolean dataAlignmentIndicator) {
<<<<<<< HEAD
    this.pesTimeUs = pesTimeUs;
    foundFirstFrameInPacket = false;
=======
    pesPtsUsAvailable = pesTimeUs != C.UNKNOWN_TIME_US;
    if (pesPtsUsAvailable) {
      this.pesTimeUs = pesTimeUs;
    }
>>>>>>> 3cc442c4
  }

  @Override
  public void consume(ParsableByteArray data) {
    while (data.bytesLeft() > 0) {
      int offset = data.getPosition();
      int limit = data.limit();
      byte[] dataArray = data.data;

      // Append the data to the buffer.
      totalBytesWritten += data.bytesLeft();
      output.sampleData(data, data.bytesLeft());

      int searchOffset = offset;
      while (true) {
        int startCodeOffset = NalUnitUtil.findNalUnit(dataArray, searchOffset, limit, prefixFlags);

        if (startCodeOffset == limit) {
          // We've scanned to the end of the data without finding another start code.
          if (!hasOutputFormat) {
            csdBuffer.onData(dataArray, offset, limit);
          }
          return;
        }

        // We've found a start code with the following value.
        int startCodeValue = data.data[startCodeOffset + 3] & 0xFF;

        if (!hasOutputFormat) {
          // This is the number of bytes from the current offset to the start of the next start
          // code. It may be negative if the start code started in the previously consumed data.
          int lengthToStartCode = startCodeOffset - offset;
          if (lengthToStartCode > 0) {
            csdBuffer.onData(dataArray, offset, startCodeOffset);
          }
          // This is the number of bytes belonging to the next start code that have already been
          // passed to csdDataTargetBuffer.
          int bytesAlreadyPassed = lengthToStartCode < 0 ? -lengthToStartCode : 0;
          if (csdBuffer.onStartCode(startCodeValue, bytesAlreadyPassed)) {
            // The csd data is complete, so we can parse and output the media format.
            Pair<MediaFormat, Long> result = parseCsdBuffer(csdBuffer);
            output.format(result.first);
            frameDurationUs = result.second;
            hasOutputFormat = true;
          }
        }

        if (hasOutputFormat && (startCodeValue == START_GROUP || startCodeValue == START_PICTURE)) {
          int bytesWrittenPastStartCode = limit - startCodeOffset;
          if (foundFirstFrameInGroup) {
            int flags = isKeyframe ? C.SAMPLE_FLAG_SYNC : 0;
            int size = (int) (totalBytesWritten - framePosition) - bytesWrittenPastStartCode;
            output.sampleMetadata(frameTimeUs, flags, size, bytesWrittenPastStartCode, null);
            isKeyframe = false;
          }
          if (startCodeValue == START_GROUP) {
            foundFirstFrameInGroup = false;
            isKeyframe = true;
          } else /* startCode == START_PICTURE */ {
            frameTimeUs = pesPtsUsAvailable ? pesTimeUs : (frameTimeUs + frameDurationUs);
            framePosition = totalBytesWritten - bytesWrittenPastStartCode;
            pesPtsUsAvailable = false;
            foundFirstFrameInGroup = true;
          }
        }

        offset = startCodeOffset;
        searchOffset = offset + 3;
      }
    }
  }

  @Override
  public void packetFinished() {
    // Do nothing.
  }

  /**
   * Parses the {@link MediaFormat} and frame duration from a csd buffer.
   *
   * @param csdBuffer The csd buffer.
   * @return A pair consisting of the {@link MediaFormat} and the frame duration in microseconds, or
   *     0 if the duration could not be determined.
   */
  private static Pair<MediaFormat, Long> parseCsdBuffer(CsdBuffer csdBuffer) {
    byte[] csdData = Arrays.copyOf(csdBuffer.data, csdBuffer.length);

    int firstByte = csdData[4] & 0xFF;
    int secondByte = csdData[5] & 0xFF;
    int thirdByte = csdData[6] & 0xFF;
    int width = (firstByte << 4) | (secondByte >> 4);
    int height = (secondByte & 0x0F) << 8 | thirdByte;

    float pixelWidthHeightRatio = 1f;
    int aspectRatioCode = (csdData[7] & 0xF0) >> 4;
    switch(aspectRatioCode) {
      case 2:
        pixelWidthHeightRatio = (4 * height) / (float) (3 * width);
        break;
      case 3:
        pixelWidthHeightRatio = (16 * height) / (float) (9 * width);
        break;
      case 4:
        pixelWidthHeightRatio = (121 * height) / (float) (100 * width);
        break;
      default:
        // Do nothing.
        break;
    }

    MediaFormat format = MediaFormat.createVideoFormat(null, MimeTypes.VIDEO_MPEG2,
        MediaFormat.NO_VALUE, MediaFormat.NO_VALUE, C.UNKNOWN_TIME_US, width, height,
        Collections.singletonList(csdData), MediaFormat.NO_VALUE, pixelWidthHeightRatio);

    long frameDurationUs = 0;
    int frameRateCodeMinusOne = (csdData[7] & 0x0F) - 1;
    if (0 <= frameRateCodeMinusOne && frameRateCodeMinusOne < FRAME_RATE_VALUES.length) {
      double frameRate = FRAME_RATE_VALUES[frameRateCodeMinusOne];
      int sequenceExtensionPosition = csdBuffer.sequenceExtensionPosition;
      int frameRateExtensionN = (csdData[sequenceExtensionPosition + 9] & 0x60) >> 5;
      int frameRateExtensionD = (csdData[sequenceExtensionPosition + 9] & 0x1F);
      if (frameRateExtensionN != frameRateExtensionD) {
        frameRate *= (frameRateExtensionN + 1d) / (frameRateExtensionD + 1);
      }
      frameDurationUs = (long) (C.MICROS_PER_SECOND / frameRate);
    }

    return Pair.create(format, frameDurationUs);
  }

  private static final class CsdBuffer {

    private boolean isFilling;

    public int length;
    public int sequenceExtensionPosition;
    public byte[] data;

    public CsdBuffer(int initialCapacity) {
      data = new byte[initialCapacity];
    }

    /**
     * Resets the buffer, clearing any data that it holds.
     */
    public void reset() {
      isFilling = false;
      length = 0;
      sequenceExtensionPosition = 0;
    }

    /**
     * Invoked when a start code is encountered in the stream.
     *
     * @param startCodeValue The start code value.
     * @param bytesAlreadyPassed The number of bytes of the start code that have already been
     *     passed to {@link #onData(byte[], int, int)}, or 0.
     * @return True if the csd data is now complete. False otherwise. If true is returned, neither
     *     this method or {@link #onData(byte[], int, int)} should be called again without an
     *     interleaving call to {@link #reset()}.
     */
    public boolean onStartCode(int startCodeValue, int bytesAlreadyPassed) {
      if (isFilling) {
        if (sequenceExtensionPosition == 0 && startCodeValue == START_EXTENSION) {
          sequenceExtensionPosition = length;
        } else {
          length -= bytesAlreadyPassed;
          isFilling = false;
          return true;
        }
      } else if (startCodeValue == START_SEQUENCE_HEADER) {
        isFilling = true;
      }
      return false;
    }

    /**
     * Invoked to pass stream data.
     *
     * @param newData Holds the data being passed.
     * @param offset The offset of the data in {@code data}.
     * @param limit The limit (exclusive) of the data in {@code data}.
     */
    public void onData(byte[] newData, int offset, int limit) {
      if (!isFilling) {
        return;
      }
      int readLength = limit - offset;
      if (data.length < length + readLength) {
        data = Arrays.copyOf(data, (length + readLength) * 2);
      }
      System.arraycopy(newData, offset, data, length, readLength);
      length += readLength;
    }

  }

}<|MERGE_RESOLUTION|>--- conflicted
+++ resolved
@@ -53,11 +53,7 @@
 
   // Per packet state that gets reset at the start of each packet.
   private long pesTimeUs;
-<<<<<<< HEAD
-  private boolean foundFirstFrameInPacket;
-=======
   private boolean pesPtsUsAvailable;
->>>>>>> 3cc442c4
 
   // Per sample state that gets reset at the start of each frame.
   private boolean isKeyframe;
@@ -81,15 +77,10 @@
 
   @Override
   public void packetStarted(long pesTimeUs, boolean dataAlignmentIndicator) {
-<<<<<<< HEAD
-    this.pesTimeUs = pesTimeUs;
-    foundFirstFrameInPacket = false;
-=======
     pesPtsUsAvailable = pesTimeUs != C.UNKNOWN_TIME_US;
     if (pesPtsUsAvailable) {
       this.pesTimeUs = pesTimeUs;
     }
->>>>>>> 3cc442c4
   }
 
   @Override
