--- conflicted
+++ resolved
@@ -142,13 +142,9 @@
   private byte[] scratchSpace;
   private boolean live;
   private long durationUs;
-<<<<<<< HEAD
-  private int targetDurationSecs;
-=======
   private IOException fatalError;
   private PtsTimestampAdjuster ptsTimestampAdjuster;
 
->>>>>>> a679e39a
   private Uri encryptionKeyUri;
   private byte[] encryptionKey;
   private String encryptionIvString;
@@ -193,7 +189,6 @@
       variantLastPlaylistLoadTimesMs = new long[1];
       variantBlacklistTimes = new long[1];
       setMediaPlaylist(0, (HlsMediaPlaylist) playlist);
-      targetDurationSecs = ((HlsMediaPlaylist) playlist).targetDurationSecs;
 
       // We won't be adapting between different variants.
       adaptiveMaxWidth = MediaFormat.NO_VALUE;
@@ -239,10 +234,6 @@
     return live;
   }
 
-  public int getTargetDurationSecs() {
-    return targetDurationSecs;
-  }
-
   /**
    * If the source is currently having difficulty providing chunks, then this method throws the
    * underlying error. Otherwise does nothing.
@@ -291,7 +282,6 @@
     int chunkMediaSequence = 0;
     boolean liveDiscontinuity = false;
     if (live) {
-      targetDurationSecs = mediaPlaylist.targetDurationSecs;
       if (previousTsChunk == null) {
         chunkMediaSequence = getLiveStartChunkMediaSequence(nextVariantIndex);
       } else {
