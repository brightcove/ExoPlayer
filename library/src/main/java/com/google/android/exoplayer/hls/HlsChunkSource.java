/*
 * Copyright (C) 2014 The Android Open Source Project
 *
 * Licensed under the Apache License, Version 2.0 (the "License");
 * you may not use this file except in compliance with the License.
 * You may obtain a copy of the License at
 *
 *      http://www.apache.org/licenses/LICENSE-2.0
 *
 * Unless required by applicable law or agreed to in writing, software
 * distributed under the License is distributed on an "AS IS" BASIS,
 * WITHOUT WARRANTIES OR CONDITIONS OF ANY KIND, either express or implied.
 * See the License for the specific language governing permissions and
 * limitations under the License.
 */
package com.google.android.exoplayer.hls;

import com.google.android.exoplayer.C;
import com.google.android.exoplayer.MediaFormat;
import com.google.android.exoplayer.audio.AudioCapabilities;
import com.google.android.exoplayer.chunk.BaseChunkSampleSourceEventListener;
import com.google.android.exoplayer.chunk.Chunk;
import com.google.android.exoplayer.chunk.DataChunk;
import com.google.android.exoplayer.chunk.Format;
import com.google.android.exoplayer.extractor.Extractor;
import com.google.android.exoplayer.extractor.ts.AdtsExtractor;
import com.google.android.exoplayer.extractor.ts.TsExtractor;
import com.google.android.exoplayer.upstream.BandwidthMeter;
import com.google.android.exoplayer.upstream.DataSource;
import com.google.android.exoplayer.upstream.DataSpec;
import com.google.android.exoplayer.upstream.HttpDataSource.InvalidResponseCodeException;
import com.google.android.exoplayer.util.Assertions;
import com.google.android.exoplayer.util.UriUtil;
import com.google.android.exoplayer.util.Util;

import android.net.Uri;
import android.os.SystemClock;
import android.text.TextUtils;
import android.util.Log;

import java.io.ByteArrayInputStream;
import java.io.IOException;
import java.math.BigInteger;
import java.util.ArrayList;
import java.util.Arrays;
import java.util.Comparator;
import java.util.List;
import java.util.Locale;

/**
 * A temporary test source of HLS chunks.
 * <p>
 * TODO: Figure out whether this should merge with the chunk package, or whether the hls
 * implementation is going to naturally diverge.
 */
public class HlsChunkSource {

  /**
   * Interface definition for a callback to be notified of {@link HlsChunkSource} events.
   */
  public interface EventListener extends BaseChunkSampleSourceEventListener {}

  /**
   * Adaptive switching is disabled.
   * <p>
   * The initially selected variant will be used throughout playback.
   */
  public static final int ADAPTIVE_MODE_NONE = 0;

  /**
   * Adaptive switches splice overlapping segments of the old and new variants.
   * <p>
   * When performing a switch from one variant to another, overlapping segments will be requested
   * from both the old and new variants. These segments will then be spliced together, allowing
   * a seamless switch from one variant to another even if keyframes are misaligned or if keyframes
   * are not positioned at the start of each segment.
   * <p>
   * Note that where it can be guaranteed that the source content has keyframes positioned at the
   * start of each segment, {@link #ADAPTIVE_MODE_ABRUPT} should always be used in preference to
   * this mode.
   */
  public static final int ADAPTIVE_MODE_SPLICE = 1;

  /**
   * Adaptive switches are performed at segment boundaries.
   * <p>
   * For this mode to perform seamless switches, the source content is required to have keyframes
   * positioned at the start of each segment. If this is not the case a visual discontinuity may
   * be experienced when switching from one variant to another.
   * <p>
   * Note that where it can be guaranteed that the source content does have keyframes positioned at
   * the start of each segment, this mode should always be used in preference to
   * {@link #ADAPTIVE_MODE_SPLICE} because it requires fetching less data.
   */
  public static final int ADAPTIVE_MODE_ABRUPT = 3;

  /**
   * The default minimum duration of media that needs to be buffered for a switch to a higher
   * quality variant to be considered.
   */
  public static final long DEFAULT_MIN_BUFFER_TO_SWITCH_UP_MS = 5000;

  /**
   * The default maximum duration of media that needs to be buffered for a switch to a lower
   * quality variant to be considered.
   */
  public static final long DEFAULT_MAX_BUFFER_TO_SWITCH_DOWN_MS = 20000;

  /**
   * The default time for which a media playlist should be blacklisted.
   */
  public static final long DEFAULT_PLAYLIST_BLACKLIST_MS = 60000;

  private static final String TAG = "HlsChunkSource";
  private static final String AAC_FILE_EXTENSION = ".aac";
  private static final float BANDWIDTH_FRACTION = 0.8f;

  private final DataSource dataSource;
  private final HlsPlaylistParser playlistParser;
  private final BandwidthMeter bandwidthMeter;
  private final int adaptiveMode;
  private final String baseUri;
  private final int maxWidth;
  private final int maxHeight;
  private final long minBufferDurationToSwitchUpUs;
  private final long maxBufferDurationToSwitchDownUs;
  private final AudioCapabilities audioCapabilities;

  // A list of variants considered during playback, ordered by decreasing bandwidth. The following
  // three arrays are of the same length and are ordered in the same way (i.e. variantPlaylists[i],
  // variantLastPlaylistLoadTimesMs[i] and variantBlacklistTimes[i] all correspond to variants[i]).
  private final Variant[] variants;
  private final HlsMediaPlaylist[] variantPlaylists;
  private final long[] variantLastPlaylistLoadTimesMs;
  private final long[] variantBlacklistTimes;

  // The index in variants of the currently selected variant.
  private int selectedVariantIndex;

  private byte[] scratchSpace;
  private boolean live;
  private long durationUs;

  private Uri encryptionKeyUri;
  private byte[] encryptionKey;
  private String encryptionIvString;
  private byte[] encryptionIv;

  private boolean lastChunkIndexOutOfBounds;

  public HlsChunkSource(DataSource dataSource, String playlistUrl, HlsPlaylist playlist,
      BandwidthMeter bandwidthMeter, int[] variantIndices, int adaptiveMode,
      AudioCapabilities audioCapabilities) {
    this(dataSource, playlistUrl, playlist, bandwidthMeter, variantIndices, adaptiveMode,
        DEFAULT_MIN_BUFFER_TO_SWITCH_UP_MS, DEFAULT_MAX_BUFFER_TO_SWITCH_DOWN_MS,
        audioCapabilities);
  }

  /**
   * @param dataSource A {@link DataSource} suitable for loading the media data.
   * @param playlistUrl The playlist URL.
   * @param playlist The hls playlist.
   * @param bandwidthMeter provides an estimate of the currently available bandwidth.
   * @param variantIndices If {@code playlist} is a {@link HlsMasterPlaylist}, the subset of variant
   *     indices to consider, or null to consider all of the variants. For other playlist types
   *     this parameter is ignored.
   * @param adaptiveMode The mode for switching from one variant to another. One of
   *     {@link #ADAPTIVE_MODE_NONE}, {@link #ADAPTIVE_MODE_ABRUPT} and
   *     {@link #ADAPTIVE_MODE_SPLICE}.
   * @param minBufferDurationToSwitchUpMs The minimum duration of media that needs to be buffered
   *     for a switch to a higher quality variant to be considered.
   * @param maxBufferDurationToSwitchDownMs The maximum duration of media that needs to be buffered
   *     for a switch to a lower quality variant to be considered.
   * @param audioCapabilities The audio capabilities for playback on this device, or {@code null} if
   *     the default capabilities should be assumed.
   */
  public HlsChunkSource(DataSource dataSource, String playlistUrl, HlsPlaylist playlist,
      BandwidthMeter bandwidthMeter, int[] variantIndices, int adaptiveMode,
      long minBufferDurationToSwitchUpMs, long maxBufferDurationToSwitchDownMs,
      AudioCapabilities audioCapabilities) {
    this.dataSource = dataSource;
    this.bandwidthMeter = bandwidthMeter;
    this.adaptiveMode = adaptiveMode;
    this.audioCapabilities = audioCapabilities;
    minBufferDurationToSwitchUpUs = minBufferDurationToSwitchUpMs * 1000;
    maxBufferDurationToSwitchDownUs = maxBufferDurationToSwitchDownMs * 1000;
    baseUri = playlist.baseUri;
    playlistParser = new HlsPlaylistParser();

    if (playlist.type == HlsPlaylist.TYPE_MEDIA) {
      variants = new Variant[] {new Variant(0, playlistUrl, 0, null, -1, -1)};
      variantPlaylists = new HlsMediaPlaylist[1];
      variantLastPlaylistLoadTimesMs = new long[1];
      variantBlacklistTimes = new long[1];
      setMediaPlaylist(0, (HlsMediaPlaylist) playlist);
      // We won't be adapting between different variants.
      maxWidth = -1;
      maxHeight = -1;
    } else {
      List<Variant> masterPlaylistVariants = ((HlsMasterPlaylist) playlist).variants;
      variants = buildOrderedVariants(masterPlaylistVariants, variantIndices);
      variantPlaylists = new HlsMediaPlaylist[variants.length];
      variantLastPlaylistLoadTimesMs = new long[variants.length];
      variantBlacklistTimes = new long[variants.length];
      int maxWidth = -1;
      int maxHeight = -1;
      // Select the variant that comes first in their original order in the master playlist.
      int minOriginalVariantIndex = Integer.MAX_VALUE;
      for (int i = 0; i < variants.length; i++) {
        int originalVariantIndex = masterPlaylistVariants.indexOf(variants[i]);
        if (originalVariantIndex < minOriginalVariantIndex) {
          minOriginalVariantIndex = originalVariantIndex;
          selectedVariantIndex = i;
        }
        Format variantFormat = variants[i].format;
        maxWidth = Math.max(variantFormat.width, maxWidth);
        maxHeight = Math.max(variantFormat.height, maxHeight);
      }
      if (variants.length <= 1 || adaptiveMode == ADAPTIVE_MODE_NONE) {
        // We won't be adapting between different variants.
        this.maxWidth = -1;
        this.maxHeight = -1;
      } else {
        // We will be adapting between different variants.
        // TODO: We should allow the default values to be passed through the constructor.
        this.maxWidth = maxWidth > 0 ? maxWidth : 1920;
        this.maxHeight = maxHeight > 0 ? maxHeight : 1080;
      }
    }
  }

  public long getDurationUs() {
    return durationUs;
  }

  /**
   * Adaptive implementations must set the maximum video dimensions on the supplied
   * {@link MediaFormat}. Other implementations do nothing.
   * <p>
   * Only called when the source is enabled.
   *
   * @param out The {@link MediaFormat} on which the maximum video dimensions should be set.
   */
  public void getMaxVideoDimensions(MediaFormat out) {
    if (maxWidth == -1 || maxHeight == -1) {
      // Not adaptive.
      return;
    }
    out.setMaxVideoDimensions(maxWidth, maxHeight);
  }

  /**
   * Returns the next {@link Chunk} that should be loaded.
   *
   * @param previousTsChunk The previously loaded chunk that the next chunk should follow.
   * @param seekPositionUs If there is no previous chunk, this parameter must specify the seek
   *     position. If there is a previous chunk then this parameter is ignored.
   * @param playbackPositionUs The current playback position.
   * @return The next chunk to load.
   */
<<<<<<< HEAD
  public Chunk getChunkOperation(TsChunk previousTsChunk, long seekPositionUs, long playbackPositionUs) {
    int nextFormatIndex;
=======
  public Chunk getChunkOperation(TsChunk previousTsChunk, long seekPositionUs,
      long playbackPositionUs) {
    int nextVariantIndex;
>>>>>>> e3285466
    boolean switchingVariantSpliced;
    if (adaptiveMode == ADAPTIVE_MODE_NONE) {
      nextVariantIndex = selectedVariantIndex;
      switchingVariantSpliced = false;
    } else {
      nextVariantIndex = getNextVariantIndex(previousTsChunk, playbackPositionUs);
      switchingVariantSpliced = previousTsChunk != null
          && !variants[nextVariantIndex].format.equals(previousTsChunk.format)
          && adaptiveMode == ADAPTIVE_MODE_SPLICE;
    }

    HlsMediaPlaylist mediaPlaylist = variantPlaylists[nextVariantIndex];
    if (mediaPlaylist == null) {
      // We don't have the media playlist for the next variant. Request it now.
      return newMediaPlaylistChunk(nextVariantIndex);
    }

    selectedVariantIndex = nextVariantIndex;
    int chunkMediaSequence = 0;
    boolean liveDiscontinuity = false;
    if (live) {
      if (previousTsChunk == null) {
<<<<<<< HEAD
        chunkMediaSequence = Util.binarySearchFloor(mediaPlaylist.segments, seekPositionUs, true, true) + mediaPlaylist.mediaSequence;
        int liveStartMediaSequence = getLiveStartChunkMediaSequence(variantIndex);

        // If chunkMediaSequence is beyond the live start position, we will use live start instead.
        if( chunkMediaSequence > liveStartMediaSequence ) {
            chunkMediaSequence = liveStartMediaSequence;
        }
=======
        chunkMediaSequence = getLiveStartChunkMediaSequence(nextVariantIndex);
>>>>>>> e3285466
      } else {
        chunkMediaSequence = switchingVariantSpliced ? previousTsChunk.chunkIndex : previousTsChunk.chunkIndex + 1;
        if (chunkMediaSequence < mediaPlaylist.mediaSequence) {
          // If the chunk is no longer in the playlist. Skip ahead and start again.
<<<<<<< HEAD
          chunkMediaSequence = mediaPlaylist.mediaSequence;
=======
          chunkMediaSequence = getLiveStartChunkMediaSequence(nextVariantIndex);
>>>>>>> e3285466
          liveDiscontinuity = true;
        }
      }
    } else {
      // Not live.
      if (previousTsChunk == null) {
        chunkMediaSequence = Util.binarySearchFloor(mediaPlaylist.segments, seekPositionUs, true, true) + mediaPlaylist.mediaSequence;
      } else {
        chunkMediaSequence = switchingVariantSpliced ? previousTsChunk.chunkIndex : previousTsChunk.chunkIndex + 1;
      }
    }

    if( mediaPlaylist.live && (shouldRerequestMediaPlaylist(variantIndex) || chunkMediaSequence > getLiveStartChunkMediaSequence(variantIndex)) ) {
        return newMediaPlaylistChunk(variantIndex);
    }

    int chunkIndex = chunkMediaSequence - mediaPlaylist.mediaSequence;
    if (chunkIndex >= mediaPlaylist.segments.size()) {
<<<<<<< HEAD
        if( lastChunkIndexOutOfBounds ) {
            return null;
        } else {
            lastChunkIndexOutOfBounds = true;
            return newMediaPlaylistChunk(variantIndex);
        }
=======
      if (mediaPlaylist.live && shouldRerequestMediaPlaylist(nextVariantIndex)) {
        return newMediaPlaylistChunk(nextVariantIndex);
      } else {
        return null;
      }
>>>>>>> e3285466
    }

    lastChunkIndexOutOfBounds = false;
    HlsMediaPlaylist.Segment segment = mediaPlaylist.segments.get(chunkIndex);
    Uri chunkUri = UriUtil.resolveToUri(mediaPlaylist.baseUri, segment.url);

    // Check if encryption is specified.
    if (segment.isEncrypted) {
      Uri keyUri = UriUtil.resolveToUri(mediaPlaylist.baseUri, segment.encryptionKeyUri);
      if (!keyUri.equals(encryptionKeyUri)) {
        // Encryption is specified and the key has changed.
        Chunk toReturn = newEncryptionKeyChunk(keyUri, segment.encryptionIV, selectedVariantIndex);
        return toReturn;
      }
      if (!Util.areEqual(segment.encryptionIV, encryptionIvString)) {
        setEncryptionData(keyUri, segment.encryptionIV, encryptionKey);
      }
    } else {
      clearEncryptionData();
    }

    // Configure the data source and spec for the chunk.
    DataSpec dataSpec = new DataSpec(chunkUri, segment.byterangeOffset, segment.byterangeLength,
        null);

    // Compute start and end times, and the sequence number of the next chunk.
    long startTimeUs = segment.startTimeUs;
    long endTimeUs = startTimeUs + (long) (segment.durationSecs * C.MICROS_PER_SECOND);
    boolean isLastChunk = chunkIndex == mediaPlaylist.segments.size() - 1;
    int trigger = Chunk.TRIGGER_UNSPECIFIED;
    Format format = variants[selectedVariantIndex].format;

    // Configure the extractor that will read the chunk.
    HlsExtractorWrapper extractorWrapper;
    if (previousTsChunk == null || segment.discontinuity || !format.equals(previousTsChunk.format)
        || liveDiscontinuity) {
      Extractor extractor = chunkUri.getLastPathSegment().endsWith(AAC_FILE_EXTENSION)
          ? new AdtsExtractor(startTimeUs)
          : new TsExtractor(startTimeUs, audioCapabilities);
      extractorWrapper = new HlsExtractorWrapper(trigger, format, startTimeUs, extractor,
          switchingVariantSpliced);
    } else {
      extractorWrapper = previousTsChunk.extractorWrapper;
    }

    return new TsChunk(dataSource, dataSpec, trigger, format, startTimeUs, endTimeUs,
        chunkMediaSequence, isLastChunk, extractorWrapper, encryptionKey,
        encryptionIv);
  }

  /**
   * Invoked when the {@link HlsSampleSource} has finished loading a chunk obtained from this
   * source.
   *
   * @param chunk The chunk whose load has been completed.
   */
  public void onChunkLoadCompleted(Chunk chunk) {
    if (chunk instanceof MediaPlaylistChunk) {
      MediaPlaylistChunk mediaPlaylistChunk = (MediaPlaylistChunk) chunk;
      scratchSpace = mediaPlaylistChunk.getDataHolder();
      setMediaPlaylist(mediaPlaylistChunk.variantIndex, mediaPlaylistChunk.getResult());
    } else if (chunk instanceof EncryptionKeyChunk) {
      EncryptionKeyChunk encryptionKeyChunk = (EncryptionKeyChunk) chunk;
      scratchSpace = encryptionKeyChunk.getDataHolder();
      setEncryptionData(encryptionKeyChunk.dataSpec.uri, encryptionKeyChunk.iv,
          encryptionKeyChunk.getResult());
    }
  }

  /**
   * Invoked when the {@link HlsSampleSource} encounters an error loading a chunk obtained from
   * this source.
   *
   * @param chunk The chunk whose load encountered the error.
   * @param e The error.
   * @return True if the error was handled by the source. False otherwise.
   */
  public boolean onChunkLoadError(Chunk chunk, IOException e) {
    if (chunk.bytesLoaded() == 0
        && (chunk instanceof TsChunk || chunk instanceof MediaPlaylistChunk
            || chunk instanceof EncryptionKeyChunk)
        && (e instanceof InvalidResponseCodeException)) {
      InvalidResponseCodeException responseCodeException = (InvalidResponseCodeException) e;
      int responseCode = responseCodeException.responseCode;
      if (responseCode == 404 || responseCode == 410) {
        int variantIndex;
        if (chunk instanceof TsChunk) {
          TsChunk tsChunk = (TsChunk) chunk;
          variantIndex = getVariantIndex(tsChunk.format);
        } else if (chunk instanceof MediaPlaylistChunk) {
          MediaPlaylistChunk playlistChunk = (MediaPlaylistChunk) chunk;
          variantIndex = playlistChunk.variantIndex;
        } else {
          EncryptionKeyChunk encryptionChunk = (EncryptionKeyChunk) chunk;
          variantIndex = encryptionChunk.variantIndex;
        }
        boolean alreadyBlacklisted = variantBlacklistTimes[variantIndex] != 0;
        variantBlacklistTimes[variantIndex] = SystemClock.elapsedRealtime();
        if (alreadyBlacklisted) {
          // The playlist was already blacklisted.
          Log.w(TAG, "Already blacklisted variant (" + responseCode + "): "
              + chunk.dataSpec.uri);
          return false;
        } else if (!allVariantsBlacklisted()) {
          // We've handled the 404/410 by blacklisting the variant.
          Log.w(TAG, "Blacklisted variant (" + responseCode + "): "
              + chunk.dataSpec.uri);
          return true;
        } else {
          // This was the last non-blacklisted playlist. Don't blacklist it.
          Log.w(TAG, "Final variant not blacklisted (" + responseCode + "): "
              + chunk.dataSpec.uri);
          variantBlacklistTimes[variantIndex] = 0;
          return false;
        }
      }
    }
    return false;
  }

  private int getNextVariantIndex(TsChunk previousTsChunk, long playbackPositionUs) {
    clearStaleBlacklistedVariants();
    long bitrateEstimate = bandwidthMeter.getBitrateEstimate();
    if (variantBlacklistTimes[selectedVariantIndex] != 0) {
      // The current variant has been blacklisted, so we have no choice but to re-evaluate.
      return getVariantIndexForBandwidth(bitrateEstimate);
    }
    if (previousTsChunk == null) {
      // Don't consider switching if we don't have a previous chunk.
      return selectedVariantIndex;
    }
    if (bitrateEstimate == BandwidthMeter.NO_ESTIMATE) {
      // Don't consider switching if we don't have a bandwidth estimate.
      return selectedVariantIndex;
    }
    int idealIndex = getVariantIndexForBandwidth(bitrateEstimate);
    if (idealIndex == selectedVariantIndex) {
      // We're already using the ideal variant.
      return selectedVariantIndex;
    }
    // We're not using the ideal variant for the available bandwidth, but only switch if the
    // conditions are appropriate.
    long bufferedPositionUs = adaptiveMode == ADAPTIVE_MODE_SPLICE ? previousTsChunk.startTimeUs
        : previousTsChunk.endTimeUs;
    long bufferedUs = bufferedPositionUs - playbackPositionUs;
    if (variantBlacklistTimes[selectedVariantIndex] != 0
        || (idealIndex > selectedVariantIndex && bufferedUs < maxBufferDurationToSwitchDownUs)
        || (idealIndex < selectedVariantIndex && bufferedUs > minBufferDurationToSwitchUpUs)) {
      // Switch variant.
      return idealIndex;
    }
    // Stick with the current variant for now.
    return selectedVariantIndex;
  }

  private int getVariantIndexForBandwidth(long bitrateEstimate) {
    if (bitrateEstimate == BandwidthMeter.NO_ESTIMATE) {
      // Select the lowest quality.
      bitrateEstimate = 0;
    }
    int effectiveBitrate = (int) (bitrateEstimate * BANDWIDTH_FRACTION);
    int lowestQualityEnabledVariantIndex = -1;
    for (int i = 0; i < variants.length; i++) {
      if (variantBlacklistTimes[i] == 0) {
        if (variants[i].format.bitrate <= effectiveBitrate) {
          return i;
        }
        lowestQualityEnabledVariantIndex = i;
      }
    }
    // At least one variant should always be enabled.
    Assertions.checkState(lowestQualityEnabledVariantIndex != -1);
    return lowestQualityEnabledVariantIndex;
  }

  private boolean shouldRerequestMediaPlaylist(int nextVariantIndex) {
    // Don't re-request media playlist more often than one-half of the target duration.
    HlsMediaPlaylist mediaPlaylist = variantPlaylists[nextVariantIndex];
    long timeSinceLastMediaPlaylistLoadMs =
        SystemClock.elapsedRealtime() - variantLastPlaylistLoadTimesMs[nextVariantIndex];
    return timeSinceLastMediaPlaylistLoadMs >= (mediaPlaylist.targetDurationSecs * 1000) / 2;
  }

  private int getLiveStartChunkMediaSequence(int variantIndex) {
    // For live start playback from the third chunk from the end.
    HlsMediaPlaylist mediaPlaylist = variantPlaylists[variantIndex];
    int chunkIndex = mediaPlaylist.segments.size() > 3 ? mediaPlaylist.segments.size() - 3 : 0;
    return chunkIndex + mediaPlaylist.mediaSequence;
  }

  private MediaPlaylistChunk newMediaPlaylistChunk(int variantIndex) {
    Uri mediaPlaylistUri = UriUtil.resolveToUri(baseUri, variants[variantIndex].url);
    DataSpec dataSpec = new DataSpec(mediaPlaylistUri, 0, C.LENGTH_UNBOUNDED, null,
        DataSpec.FLAG_ALLOW_GZIP);
    return new MediaPlaylistChunk(dataSource, dataSpec, scratchSpace, playlistParser, variantIndex,
        mediaPlaylistUri.toString());
  }

  private EncryptionKeyChunk newEncryptionKeyChunk(Uri keyUri, String iv, int variantIndex) {
    DataSpec dataSpec = new DataSpec(keyUri, 0, C.LENGTH_UNBOUNDED, null, DataSpec.FLAG_ALLOW_GZIP);
    return new EncryptionKeyChunk(dataSource, dataSpec, scratchSpace, iv, variantIndex);
  }

  private void setEncryptionData(Uri keyUri, String iv, byte[] secretKey) {
    String trimmedIv;
    if (iv.toLowerCase(Locale.getDefault()).startsWith("0x")) {
      trimmedIv = iv.substring(2);
    } else {
      trimmedIv = iv;
    }

    byte[] ivData = new BigInteger(trimmedIv, 16).toByteArray();
    byte[] ivDataWithPadding = new byte[16];
    int offset = ivData.length > 16 ? ivData.length - 16 : 0;
    System.arraycopy(ivData, offset, ivDataWithPadding, ivDataWithPadding.length - ivData.length
        + offset, ivData.length - offset);

    encryptionKeyUri = keyUri;
    encryptionKey = secretKey;
    encryptionIvString = iv;
    encryptionIv = ivDataWithPadding;
  }

  private void clearEncryptionData() {
    encryptionKeyUri = null;
    encryptionKey = null;
    encryptionIvString = null;
    encryptionIv = null;
  }

  private void setMediaPlaylist(int variantIndex, HlsMediaPlaylist mediaPlaylist) {
    variantLastPlaylistLoadTimesMs[variantIndex] = SystemClock.elapsedRealtime();
    variantPlaylists[variantIndex] = mediaPlaylist;
    live |= mediaPlaylist.live;
    durationUs = mediaPlaylist.durationUs;
  }

  /**
   * Selects a list of variants to use, returning them in order of decreasing bandwidth.
   *
   * @param originalVariants The original list of variants.
   * @param originalVariantIndices Indices of variants that in the original list that can be
   *     considered, or null to allow all variants to be considered.
   * @return The set of enabled variants in decreasing bandwidth order.
   */
  private static Variant[] buildOrderedVariants(List<Variant> originalVariants,
      int[] originalVariantIndices) {
    ArrayList<Variant> enabledVariantList = new ArrayList<>();
    if (originalVariantIndices != null) {
      for (int i = 0; i < originalVariantIndices.length; i++) {
        enabledVariantList.add(originalVariants.get(originalVariantIndices[i]));
      }
    } else {
      // If variantIndices is null then all variants are initially considered.
      enabledVariantList.addAll(originalVariants);
    }

    ArrayList<Variant> definiteVideoVariants = new ArrayList<>();
    ArrayList<Variant> definiteAudioOnlyVariants = new ArrayList<>();
    for (int i = 0; i < enabledVariantList.size(); i++) {
      Variant variant = enabledVariantList.get(i);
      if (variant.format.height > 0 || variantHasExplicitCodecWithPrefix(variant, "avc")) {
        definiteVideoVariants.add(variant);
      } else if (variantHasExplicitCodecWithPrefix(variant, "mp4a")) {
        definiteAudioOnlyVariants.add(variant);
      }
    }

    if (!definiteVideoVariants.isEmpty()) {
      // We've identified some variants as definitely containing video. Assume variants within the
      // master playlist are marked consistently, and hence that we have the full set. Filter out
      // any other variants, which are likely to be audio only.
      enabledVariantList = definiteVideoVariants;
    } else if (definiteAudioOnlyVariants.size() < enabledVariantList.size()) {
      // We've identified some variants, but not all, as being audio only. Filter them out to leave
      // the remaining variants, which are likely to contain video.
      enabledVariantList.removeAll(definiteAudioOnlyVariants);
    } else {
      // Leave the enabled variants unchanged. They're likely either all video or all audio.
    }

    Variant[] enabledVariants = new Variant[enabledVariantList.size()];
    enabledVariantList.toArray(enabledVariants);
    Arrays.sort(enabledVariants, new Comparator<Variant>() {
      private final Comparator<Format> formatComparator =
          new Format.DecreasingBandwidthComparator();
      @Override
      public int compare(Variant first, Variant second) {
        return formatComparator.compare(first.format, second.format);
      }
    });

    return enabledVariants;
  }

  private static boolean variantHasExplicitCodecWithPrefix(Variant variant, String prefix) {
    String codecs = variant.format.codecs;
    if (TextUtils.isEmpty(codecs)) {
      return false;
    }
    String[] codecArray = codecs.split("(\\s*,\\s*)|(\\s*$)");
    for (int i = 0; i < codecArray.length; i++) {
      if (codecArray[i].startsWith(prefix)) {
        return true;
      }
    }
    return false;
  }

  private boolean allVariantsBlacklisted() {
    for (int i = 0; i < variantBlacklistTimes.length; i++) {
      if (variantBlacklistTimes[i] == 0) {
        return false;
      }
    }
    return true;
  }

  private void clearStaleBlacklistedVariants() {
    long currentTime = SystemClock.elapsedRealtime();
    for (int i = 0; i < variantBlacklistTimes.length; i++) {
      if (variantBlacklistTimes[i] != 0
          && currentTime - variantBlacklistTimes[i] > DEFAULT_PLAYLIST_BLACKLIST_MS) {
        variantBlacklistTimes[i] = 0;
      }
    }
  }

  private int getVariantIndex(Format format) {
    for (int i = 0; i < variants.length; i++) {
      if (variants[i].format.equals(format)) {
        return i;
      }
    }
    // Should never happen.
    throw new IllegalStateException("Invalid format: " + format);
  }

  private static class MediaPlaylistChunk extends DataChunk {

    public final int variantIndex;

    private final HlsPlaylistParser playlistParser;
    private final String playlistUrl;

    private HlsMediaPlaylist result;

    public MediaPlaylistChunk(DataSource dataSource, DataSpec dataSpec, byte[] scratchSpace,
        HlsPlaylistParser playlistParser, int variantIndex, String playlistUrl) {
      super(dataSource, dataSpec, Chunk.TYPE_MANIFEST, Chunk.TRIGGER_UNSPECIFIED, null,
          scratchSpace);
      this.variantIndex = variantIndex;
      this.playlistParser = playlistParser;
      this.playlistUrl = playlistUrl;
    }

    @Override
    protected void consume(byte[] data, int limit) throws IOException {
      result = (HlsMediaPlaylist) playlistParser.parse(playlistUrl,
          new ByteArrayInputStream(data, 0, limit));
    }

    public HlsMediaPlaylist getResult() {
      return result;
    }

  }

  private static class EncryptionKeyChunk extends DataChunk {

    public final String iv;
    public final int variantIndex;

    private byte[] result;

    public EncryptionKeyChunk(DataSource dataSource, DataSpec dataSpec, byte[] scratchSpace,
        String iv, int variantIndex) {
      super(dataSource, dataSpec, Chunk.TYPE_DRM, Chunk.TRIGGER_UNSPECIFIED, null, scratchSpace);
      this.iv = iv;
      this.variantIndex = variantIndex;
    }

    @Override
    protected void consume(byte[] data, int limit) throws IOException {
      result = Arrays.copyOf(data, limit);
    }

    public byte[] getResult() {
      return result;
    }

  }

}<|MERGE_RESOLUTION|>--- conflicted
+++ resolved
@@ -145,8 +145,6 @@
   private byte[] encryptionKey;
   private String encryptionIvString;
   private byte[] encryptionIv;
-
-  private boolean lastChunkIndexOutOfBounds;
 
   public HlsChunkSource(DataSource dataSource, String playlistUrl, HlsPlaylist playlist,
       BandwidthMeter bandwidthMeter, int[] variantIndices, int adaptiveMode,
@@ -258,14 +256,9 @@
    * @param playbackPositionUs The current playback position.
    * @return The next chunk to load.
    */
-<<<<<<< HEAD
-  public Chunk getChunkOperation(TsChunk previousTsChunk, long seekPositionUs, long playbackPositionUs) {
-    int nextFormatIndex;
-=======
   public Chunk getChunkOperation(TsChunk previousTsChunk, long seekPositionUs,
       long playbackPositionUs) {
     int nextVariantIndex;
->>>>>>> e3285466
     boolean switchingVariantSpliced;
     if (adaptiveMode == ADAPTIVE_MODE_NONE) {
       nextVariantIndex = selectedVariantIndex;
@@ -288,7 +281,6 @@
     boolean liveDiscontinuity = false;
     if (live) {
       if (previousTsChunk == null) {
-<<<<<<< HEAD
         chunkMediaSequence = Util.binarySearchFloor(mediaPlaylist.segments, seekPositionUs, true, true) + mediaPlaylist.mediaSequence;
         int liveStartMediaSequence = getLiveStartChunkMediaSequence(variantIndex);
 
@@ -296,18 +288,11 @@
         if( chunkMediaSequence > liveStartMediaSequence ) {
             chunkMediaSequence = liveStartMediaSequence;
         }
-=======
-        chunkMediaSequence = getLiveStartChunkMediaSequence(nextVariantIndex);
->>>>>>> e3285466
       } else {
         chunkMediaSequence = switchingVariantSpliced ? previousTsChunk.chunkIndex : previousTsChunk.chunkIndex + 1;
         if (chunkMediaSequence < mediaPlaylist.mediaSequence) {
           // If the chunk is no longer in the playlist. Skip ahead and start again.
-<<<<<<< HEAD
           chunkMediaSequence = mediaPlaylist.mediaSequence;
-=======
-          chunkMediaSequence = getLiveStartChunkMediaSequence(nextVariantIndex);
->>>>>>> e3285466
           liveDiscontinuity = true;
         }
       }
@@ -326,20 +311,12 @@
 
     int chunkIndex = chunkMediaSequence - mediaPlaylist.mediaSequence;
     if (chunkIndex >= mediaPlaylist.segments.size()) {
-<<<<<<< HEAD
         if( lastChunkIndexOutOfBounds ) {
             return null;
         } else {
             lastChunkIndexOutOfBounds = true;
             return newMediaPlaylistChunk(variantIndex);
         }
-=======
-      if (mediaPlaylist.live && shouldRerequestMediaPlaylist(nextVariantIndex)) {
-        return newMediaPlaylistChunk(nextVariantIndex);
-      } else {
-        return null;
-      }
->>>>>>> e3285466
     }
 
     lastChunkIndexOutOfBounds = false;
