/*
 * Copyright (C) 2014 The Android Open Source Project
 *
 * Licensed under the Apache License, Version 2.0 (the "License");
 * you may not use this file except in compliance with the License.
 * You may obtain a copy of the License at
 *
 *      http://www.apache.org/licenses/LICENSE-2.0
 *
 * Unless required by applicable law or agreed to in writing, software
 * distributed under the License is distributed on an "AS IS" BASIS,
 * WITHOUT WARRANTIES OR CONDITIONS OF ANY KIND, either express or implied.
 * See the License for the specific language governing permissions and
 * limitations under the License.
 */
package com.google.android.exoplayer.hls;

import android.net.Uri;
import android.os.Handler;
import android.os.SystemClock;
import android.text.TextUtils;
import android.util.Log;
import com.google.android.exoplayer.BehindLiveWindowException;
import com.google.android.exoplayer.C;
import com.google.android.exoplayer.MediaFormat;
import com.google.android.exoplayer.TimeRange;
import com.google.android.exoplayer.chunk.BaseChunkSampleSourceEventListener;
import com.google.android.exoplayer.chunk.Chunk;
import com.google.android.exoplayer.chunk.ChunkOperationHolder;
import com.google.android.exoplayer.chunk.DataChunk;
import com.google.android.exoplayer.chunk.Format;
import com.google.android.exoplayer.extractor.Extractor;
import com.google.android.exoplayer.extractor.mp3.Mp3Extractor;
import com.google.android.exoplayer.extractor.ts.AdtsExtractor;
import com.google.android.exoplayer.extractor.ts.PtsTimestampAdjuster;
import com.google.android.exoplayer.extractor.ts.TsExtractor;
import com.google.android.exoplayer.upstream.BandwidthMeter;
import com.google.android.exoplayer.upstream.DataSource;
import com.google.android.exoplayer.upstream.DataSpec;
import com.google.android.exoplayer.upstream.HttpDataSource.InvalidResponseCodeException;
import com.google.android.exoplayer.util.Assertions;
import com.google.android.exoplayer.util.MimeTypes;
import com.google.android.exoplayer.util.UriUtil;
import com.google.android.exoplayer.util.Util;
import java.io.ByteArrayInputStream;
import java.io.IOException;
import java.math.BigInteger;
import java.util.ArrayList;
import java.util.Arrays;
import java.util.Collections;
import java.util.Comparator;
import java.util.List;
import java.util.Locale;

/**
 * A temporary test source of HLS chunks.
 */
public class HlsChunkSource implements HlsTrackSelector.Output {

  /**
   * Interface definition for a callback to be notified of {@link HlsChunkSource} events.
   */
  public interface EventListener {

    /**
     * Invoked when a media playlist has been loaded.
     *
     * @param rawResponse The raw data of the media playlist
     */
    void onMediaPlaylistLoadCompleted(byte[] rawResponse);

    /**
     * Invoked when the available seek range of the stream has changed.
     *
     * @param sourceId The id of the reporting {@link com.google.android.exoplayer.dash.DashChunkSource}.
     * @param availableRange The range which specifies available content that can be seeked to.
     */
    public void onAvailableRangeChanged(TimeRange availableRange);
  }

  /**
   * The default minimum duration of media that needs to be buffered for a switch to a higher
   * quality variant to be considered.
   */
  public static final long DEFAULT_MIN_BUFFER_TO_SWITCH_UP_MS = 5000;

  /**
   * The default maximum duration of media that needs to be buffered for a switch to a lower
   * quality variant to be considered.
   */
  public static final long DEFAULT_MAX_BUFFER_TO_SWITCH_DOWN_MS = 20000;

  /**
   * The default time for which a media playlist should be blacklisted.
   */
  public static final long DEFAULT_PLAYLIST_BLACKLIST_MS = 60000;

  /**
   * Subtracted value to lookup position when switching between variants in live streams to avoid
   * gaps in playback in case playlist drift apart.
   */
  private static final double LIVE_VARIANT_SWITCH_SAFETY_EXTRA_SECS = 2.0;

  private static final String TAG = "HlsChunkSource";
  private static final String AAC_FILE_EXTENSION = ".aac";
  private static final String MP3_FILE_EXTENSION = ".mp3";
  private static final String VTT_FILE_EXTENSION = ".vtt";
  private static final String WEBVTT_FILE_EXTENSION = ".webvtt";
  private static final float BANDWIDTH_FRACTION = 0.8f;

  private final boolean isMaster;
  private final DataSource dataSource;
  private final HlsPlaylistParser playlistParser;
  private final HlsMasterPlaylist masterPlaylist;
  private final HlsTrackSelector trackSelector;
  private final BandwidthMeter bandwidthMeter;
  private final PtsTimestampAdjusterProvider timestampAdjusterProvider;
  private final String baseUri;
  private final long minBufferDurationToSwitchUpUs;
  private final long maxBufferDurationToSwitchDownUs;

  // TODO: Expose tracks.
  private final ArrayList<ExposedTrack> tracks;

  private int selectedTrackIndex;

  // A list of variants considered during playback, ordered by decreasing bandwidth. The following
  // three arrays are of the same length and are ordered in the same way (i.e. variantPlaylists[i],
  // variantLastPlaylistLoadTimesMs[i] and variantBlacklistTimes[i] all correspond to variants[i]).
  private Variant[] variants;
  private HlsMediaPlaylist[] variantPlaylists;
  private long[] variantLastPlaylistLoadTimesMs;
  private long[] variantBlacklistTimes;

  // Whether only video streams in the master variants should be
  // processed.  When the master playlist has a default alternate
  // audio stream, audio in the master variants will be ignored.
  private boolean videoOnly;

  // The index in variants of the currently selected variant.
  private int selectedVariantIndex;

  private boolean prepareCalled;
  private byte[] scratchSpace;
  private boolean live;
  private long durationUs;
  private IOException fatalError;

  private Uri encryptionKeyUri;
  private byte[] encryptionKey;
  private String encryptionIvString;
  private byte[] encryptionIv;
  private EventListener eventListener;
  private Handler eventHandler;
  private TimeRange availableRange;

  /**
   * @param isMaster True if this is the master source for the playback. False otherwise. Each
   *     playback must have exactly one master source, which should be the source providing video
   *     chunks (or audio chunks for audio only playbacks).
   * @param dataSource A {@link DataSource} suitable for loading the media data.
   * @param playlist The HLS playlist.
   * @param trackSelector Selects tracks to be exposed by this source.
   * @param bandwidthMeter Provides an estimate of the currently available bandwidth.
   * @param timestampAdjusterProvider A provider of {@link PtsTimestampAdjuster} instances. If
   *     multiple {@link HlsChunkSource}s are used for a single playback, they should all share the
   *     same provider.
   */
  public HlsChunkSource(boolean isMaster, DataSource dataSource, HlsPlaylist playlist,
      HlsTrackSelector trackSelector, BandwidthMeter bandwidthMeter,
      PtsTimestampAdjusterProvider timestampAdjusterProvider) {
    this(isMaster, dataSource, playlist, trackSelector, bandwidthMeter,
        timestampAdjusterProvider, DEFAULT_MIN_BUFFER_TO_SWITCH_UP_MS,
        DEFAULT_MAX_BUFFER_TO_SWITCH_DOWN_MS, null, null);
  }

  /**
   * @param isMaster True if this is the master source for the playback. False otherwise. Each
   *     playback must have exactly one master source, which should be the source providing video
   *     chunks (or audio chunks for audio only playbacks).
   * @param dataSource A {@link DataSource} suitable for loading the media data.
   * @param playlist The HLS playlist.
   * @param trackSelector Selects tracks to be exposed by this source.
   * @param bandwidthMeter Provides an estimate of the currently available bandwidth.
   * @param timestampAdjusterProvider A provider of {@link PtsTimestampAdjuster} instances. If
   *     multiple {@link HlsChunkSource}s are used for a single playback, they should all share the
   *     same provider.
   * @param minBufferDurationToSwitchUpMs The minimum duration of media that needs to be buffered
   *     for a switch to a higher quality variant to be considered.
   * @param maxBufferDurationToSwitchDownMs The maximum duration of media that needs to be buffered
   *     for a switch to a lower quality variant to be considered.
   */
  public HlsChunkSource(boolean isMaster, DataSource dataSource, HlsPlaylist playlist,
      HlsTrackSelector trackSelector, BandwidthMeter bandwidthMeter,
      PtsTimestampAdjusterProvider timestampAdjusterProvider, long minBufferDurationToSwitchUpMs,
      long maxBufferDurationToSwitchDownMs) {
    this(isMaster, dataSource, playlist, trackSelector, bandwidthMeter,
         timestampAdjusterProvider, minBufferDurationToSwitchUpMs,
         maxBufferDurationToSwitchDownMs, null, null);
  }

      /**
   * @param isMaster True if this is the master source for the playback. False otherwise. Each
   *     playback must have exactly one master source, which should be the source providing video
   *     chunks (or audio chunks for audio only playbacks).
   * @param dataSource A {@link DataSource} suitable for loading the media data.
   * @param playlist The HLS playlist.
   * @param trackSelector Selects tracks to be exposed by this source.
   * @param bandwidthMeter Provides an estimate of the currently available bandwidth.
   * @param timestampAdjusterProvider A provider of {@link PtsTimestampAdjuster} instances. If
   *     multiple {@link HlsChunkSource}s are used for a single playback, they should all share the
   *     same provider.
   * @param minBufferDurationToSwitchUpMs The minimum duration of media that needs to be buffered
   *     for a switch to a higher quality variant to be considered.
   * @param maxBufferDurationToSwitchDownMs The maximum duration of media that needs to be buffered
   *     for a switch to a lower quality variant to be considered.
   * @param eventHandler A handler to use when delivering events to {@code eventListener}. May be
   *     null if delivery of events is not required.
   * @param eventListener A listener of events. May be null if delivery of events is not required.
   */
  public HlsChunkSource(boolean isMaster, DataSource dataSource, HlsPlaylist playlist,
      HlsTrackSelector trackSelector, BandwidthMeter bandwidthMeter,
      PtsTimestampAdjusterProvider timestampAdjusterProvider,
<<<<<<< HEAD
      long minBufferDurationToSwitchUpMs, long maxBufferDurationToSwitchDownMs,
                        Handler eventHandler, EventListener eventListener) {
      this(isMaster, dataSource, null, playlist, trackSelector, bandwidthMeter,
         timestampAdjusterProvider, minBufferDurationToSwitchUpMs,
         maxBufferDurationToSwitchDownMs, eventHandler, eventListener);

  }
  /**
   * @param isMaster True if this is the master source for the playback. False otherwise. Each
   *     playback must have exactly one master source, which should be the source providing video
   *     chunks (or audio chunks for audio only playbacks).
   * @param dataSource A {@link DataSource} suitable for loading the media data.
   * @param playlistUrl The playlist URL.
   * @param playlist The HLS playlist.
   * @param trackSelector Selects tracks to be exposed by this source.
   * @param bandwidthMeter Provides an estimate of the currently available bandwidth.
   * @param timestampAdjusterProvider A provider of {@link PtsTimestampAdjuster} instances. If
   *     multiple {@link HlsChunkSource}s are used for a single playback, they should all share the
   *     same provider.
   * @param minBufferDurationToSwitchUpMs The minimum duration of media that needs to be buffered
   *     for a switch to a higher quality variant to be considered.
   * @param maxBufferDurationToSwitchDownMs The maximum duration of media that needs to be buffered
   *     for a switch to a lower quality variant to be considered.
   * @param eventHandler A handler to use when delivering events to {@code eventListener}. May be
   *     null if delivery of events is not required.
   * @param eventListener A listener of events. May be null if delivery of events is not required.
   */
    public HlsChunkSource(boolean isMaster, DataSource dataSource, String playlistUrl,  HlsPlaylist playlist,
      HlsTrackSelector trackSelector, BandwidthMeter bandwidthMeter,
      PtsTimestampAdjusterProvider timestampAdjusterProvider,
=======
>>>>>>> 965a1554
      long minBufferDurationToSwitchUpMs, long maxBufferDurationToSwitchDownMs,
      Handler eventHandler, EventListener eventListener) {
    this.isMaster = isMaster;
    this.dataSource = dataSource;
    this.trackSelector = trackSelector;
    this.bandwidthMeter = bandwidthMeter;
    this.timestampAdjusterProvider = timestampAdjusterProvider;
    this.eventListener = eventListener;
    this.eventHandler = eventHandler;
    minBufferDurationToSwitchUpUs = minBufferDurationToSwitchUpMs * 1000;
    maxBufferDurationToSwitchDownUs = maxBufferDurationToSwitchDownMs * 1000;
    this.baseUri = playlist.baseUri;

    playlistParser = new HlsPlaylistParser();
    tracks = new ArrayList<>();

    if (playlist.type == HlsPlaylist.TYPE_MASTER) {
      masterPlaylist = (HlsMasterPlaylist) playlist;
    } else {
      String baseUri;
      if (playlistUrl != null && !playlistUrl.isEmpty()) {
        baseUri = playlistUrl;
      } else {
        baseUri = this.baseUri;
      }
      Format format = new Format("0", baseUri, MimeTypes.APPLICATION_M3U8, -1, -1, -1, -1, -1, -1, null,
          null);
      List<Variant> variants = new ArrayList<>();
      variants.add(new Variant(baseUri, format));
      masterPlaylist = new HlsMasterPlaylist(baseUri, variants, Collections.<Variant>emptyList(),
          Collections.<Variant>emptyList(), Collections.<Variant>emptyList(), Collections.<Variant>emptyList(),
          null, null);
    }
  }

  /**
   * If the source is currently having difficulty providing chunks, then this method throws the
   * underlying error. Otherwise does nothing.
   *
   * @throws IOException The underlying error.
   */
  public void maybeThrowError() throws IOException {
    if (fatalError != null) {
      throw fatalError;
    }
  }

  /**
   * Prepares the source.
   *
   * @return True if the source was prepared, false otherwise.
   */
  public boolean prepare() {
    if (!prepareCalled) {
      prepareCalled = true;
      try {
        trackSelector.selectTracks(masterPlaylist, this);
        selectTrack(0);
      } catch (IOException e) {
        fatalError = e;
      }
      videoOnly = masterPlaylist.getDefaultAlternateAudio() != null;
    }
    return fatalError == null;
  }

  /**
   * Returns whether this is a live playback.
   * <p>
   * This method should only be called after the source has been prepared.
   *
   * @return True if this is a live playback. False otherwise.
   */
  public boolean isLive() {
    return live;
  }

  /**
   * Returns the duration of the source, or {@link C#UNKNOWN_TIME_US} if the duration is unknown.
   * <p>
   * This method should only be called after the source has been prepared.
   *
   * @return The number of tracks.
   */
  public long getDurationUs() {
    return durationUs;
  }

  /**
   * Returns the number of tracks exposed by the source.
   * <p>
   * This method should only be called after the source has been prepared.
   *
   * @return The number of tracks.
   */
  public int getTrackCount() {
    return tracks.size();
  }

  /**
   * Returns the variant corresponding to the fixed track at the specified index, or null if the
   * track at the specified index is adaptive.
   * <p>
   * This method should only be called after the source has been prepared.
   *
   * @param index The track index.
   * @return The variant corresponding to the fixed track, or null if the track is adaptive.
   */
  public Variant getFixedTrackVariant(int index) {
    Variant[] variants = tracks.get(index).variants;
    return variants.length == 1 ? variants[0] : null;
  }

  /**
   * Returns the language of the audio muxed into variants, or null if unknown.
   *
   * @return The language of the audio muxed into variants, or null if unknown.
   */
  public String getMuxedAudioLanguage() {
    return masterPlaylist.muxedAudioLanguage;
  }

  /**
   * Returns the language of the captions muxed into variants, or null if unknown.
   *
   * @return The language of the captions muxed into variants, or null if unknown.
   */
  public String getMuxedCaptionLanguage() {
    return masterPlaylist.muxedCaptionLanguage;
  }

  /**
   * Returns the currently selected track index.
   * <p>
   * This method should only be called after the source has been prepared.
   *
   * @return The currently selected track index.
   */
  public int getSelectedTrackIndex() {
    return selectedTrackIndex;
  }

  /**
   * Selects a track for use.
   * <p>
   * This method should only be called after the source has been prepared.
   *
   * @param index The track index.
   */
  public void selectTrack(int index) {
    selectedTrackIndex = index;
    ExposedTrack selectedTrack = tracks.get(selectedTrackIndex);
    selectedVariantIndex = selectedTrack.defaultVariantIndex;
    variants = selectedTrack.variants;
    variantPlaylists = new HlsMediaPlaylist[variants.length];
    variantLastPlaylistLoadTimesMs = new long[variants.length];
    variantBlacklistTimes = new long[variants.length];
  }

  /**
   * Notifies the source that a seek has occurred.
   * <p>
   * This method should only be called after the source has been prepared.
   */
  public void seek() {
    if (isMaster) {
      timestampAdjusterProvider.reset();
    }
  }

  /**
   * Resets the source.
   * <p>
   * This method should only be called after the source has been prepared.
   */
  public void reset() {
    fatalError = null;
  }

  /**
   * Updates the provided {@link ChunkOperationHolder} to contain the next operation that should
   * be performed by the calling {@link HlsSampleSource}.
   *
   * @param previousTsChunk The previously loaded chunk that the next chunk should follow.
   * @param playbackPositionUs The current playback position. If previousTsChunk is null then this
   *     parameter is the position from which playback is expected to start (or restart) and hence
   *     should be interpreted as a seek position.
   * @param out The holder to populate with the result. {@link ChunkOperationHolder#queueSize} is
   *     unused.
   */
  public void getChunkOperation(TsChunk previousTsChunk, long playbackPositionUs,
      ChunkOperationHolder out) {
    int previousChunkVariantIndex =
        previousTsChunk == null ? -1 : getVariantIndex(previousTsChunk.format);
    int nextVariantIndex = getNextVariantIndex(previousTsChunk, playbackPositionUs);
    boolean switchingVariant = previousTsChunk != null
        && previousChunkVariantIndex != nextVariantIndex;

    HlsMediaPlaylist mediaPlaylist = variantPlaylists[nextVariantIndex];
    if (mediaPlaylist == null) {
      // We don't have the media playlist for the next variant. Request it now.
      out.chunk = newMediaPlaylistChunk(nextVariantIndex);
      return;
    }

    selectedVariantIndex = nextVariantIndex;
    int chunkMediaSequence;
    if (live) {
      if (previousTsChunk == null) {
<<<<<<< HEAD
        if (playbackPositionUs == 0 || playbackPositionUs > getLiveEdgeUs(nextVariantIndex)) {
        chunkMediaSequence = getLiveStartChunkSequenceNumber(selectedVariantIndex);
        } else {
          chunkMediaSequence = Util.binarySearchFloor(mediaPlaylist.segments, playbackPositionUs, true,
            true) + mediaPlaylist.mediaSequence;
        }
=======
        chunkMediaSequence = getLiveStartChunkSequenceNumber(selectedVariantIndex);
>>>>>>> 965a1554
      } else {
        chunkMediaSequence = getLiveNextChunkSequenceNumber(previousTsChunk.chunkIndex,
            previousChunkVariantIndex, selectedVariantIndex);
        if (chunkMediaSequence < mediaPlaylist.mediaSequence) {
          fatalError = new BehindLiveWindowException();
          return;
        }
      }
    } else {
      // Not live.
      if (previousTsChunk == null) {
        chunkMediaSequence = Util.binarySearchFloor(mediaPlaylist.segments, playbackPositionUs,
            true, true) + mediaPlaylist.mediaSequence;
      } else if (switchingVariant) {
        chunkMediaSequence = Util.binarySearchFloor(mediaPlaylist.segments,
            previousTsChunk.startTimeUs, true, true) + mediaPlaylist.mediaSequence;
      } else {
        chunkMediaSequence = previousTsChunk.getNextChunkIndex();
      }
    }

    int chunkIndex = chunkMediaSequence - mediaPlaylist.mediaSequence;
    if (chunkIndex >= mediaPlaylist.segments.size()) {
      if (!mediaPlaylist.live) {
        out.endOfStream = true;
      } else if (shouldRerequestLiveMediaPlaylist(selectedVariantIndex)) {
        out.chunk = newMediaPlaylistChunk(selectedVariantIndex);
      }
      return;
    }

    HlsMediaPlaylist.Segment segment = mediaPlaylist.segments.get(chunkIndex);
    Uri chunkUri = UriUtil.resolveToUri(mediaPlaylist.baseUri, segment.url);

    // Check if encryption is specified.
    if (segment.isEncrypted) {
      Uri keyUri = UriUtil.resolveToUri(mediaPlaylist.baseUri, segment.encryptionKeyUri);
      if (!keyUri.equals(encryptionKeyUri)) {
        // Encryption is specified and the key has changed.
        out.chunk = newEncryptionKeyChunk(keyUri, segment.encryptionIV, selectedVariantIndex);
        return;
      }
      if (!Util.areEqual(segment.encryptionIV, encryptionIvString)) {
        setEncryptionData(keyUri, segment.encryptionIV, encryptionKey);
      }
    } else {
      clearEncryptionData();
    }

    // Configure the data source and spec for the chunk.
    DataSpec dataSpec = new DataSpec(chunkUri, segment.byterangeOffset, segment.byterangeLength,
        null);

    // Compute start and end times, and the sequence number of the next chunk.
    long startTimeUs;
    if (live) {
      if (previousTsChunk == null) {
<<<<<<< HEAD
        startTimeUs = segment.startTimeUs;
=======
        startTimeUs = 0;
>>>>>>> 965a1554
      } else {
        startTimeUs = previousTsChunk.getAdjustedEndTimeUs()
            - (switchingVariant ? previousTsChunk.getDurationUs() : 0);
      }
    } else /* Not live */ {
      startTimeUs = segment.startTimeUs;
    }
    long endTimeUs = startTimeUs + (long) (segment.durationSecs * C.MICROS_PER_SECOND);
    int trigger = Chunk.TRIGGER_UNSPECIFIED;
    Format format = variants[selectedVariantIndex].format;

    // Configure the extractor that will read the chunk.
    HlsExtractorWrapper extractorWrapper;
    String lastPathSegment = chunkUri.getLastPathSegment();
    if (lastPathSegment.endsWith(AAC_FILE_EXTENSION)) {
      // TODO: Inject a timestamp adjuster and use it along with ID3 PRIV tag values with owner
      // identifier com.apple.streaming.transportStreamTimestamp. This may also apply to the MP3
      // case below.
      Extractor extractor = new AdtsExtractor(startTimeUs);
      extractorWrapper = new HlsExtractorWrapper(trigger, format, startTimeUs, extractor,
          switchingVariant, MediaFormat.NO_VALUE, MediaFormat.NO_VALUE);
    } else if (lastPathSegment.endsWith(MP3_FILE_EXTENSION)) {
      Extractor extractor = new Mp3Extractor(startTimeUs);
      extractorWrapper = new HlsExtractorWrapper(trigger, format, startTimeUs, extractor,
          switchingVariant, MediaFormat.NO_VALUE, MediaFormat.NO_VALUE);
    } else if (lastPathSegment.endsWith(WEBVTT_FILE_EXTENSION)
        || lastPathSegment.endsWith(VTT_FILE_EXTENSION)) {
      PtsTimestampAdjuster timestampAdjuster = timestampAdjusterProvider.getAdjuster(isMaster,
          segment.discontinuitySequenceNumber, startTimeUs);
      if (timestampAdjuster == null) {
        // The master source has yet to instantiate an adjuster for the discontinuity sequence.
        // TODO: There's probably an edge case if the master starts playback at a chunk belonging to
        // a discontinuity sequence greater than the one that this source is trying to start at.
        return;
      }
      Extractor extractor = new WebvttExtractor(timestampAdjuster);
      extractorWrapper = new HlsExtractorWrapper(trigger, format, startTimeUs, extractor,
          switchingVariant, MediaFormat.NO_VALUE, MediaFormat.NO_VALUE);
    } else if (previousTsChunk == null
        || previousTsChunk.discontinuitySequenceNumber != segment.discontinuitySequenceNumber
        || !format.equals(previousTsChunk.format)) {
      // MPEG-2 TS segments, but we need a new extractor.
      PtsTimestampAdjuster timestampAdjuster = timestampAdjusterProvider.getAdjuster(isMaster,
          segment.discontinuitySequenceNumber, startTimeUs);
      if (timestampAdjuster == null) {
        // The master source has yet to instantiate an adjuster for the discontinuity sequence.
        return;
      }
<<<<<<< HEAD
      // This flag ensures the change of pid between streams does not affect the sample queues.
      int workaroundFlags = TsExtractor.WORKAROUND_MAP_BY_TYPE;
=======
      // Enable HLS workarounds for the extractor.
      int workaroundFlags = TsExtractor.WORKAROUND_HLS_MODE;
>>>>>>> 965a1554
      String codecs = format.codecs;
      if (!TextUtils.isEmpty(codecs)) {
        // Sometimes AAC and H264 streams are declared in TS chunks even though they don't really
        // exist. If we know from the codec attribute that they don't exist, then we can explicitly
        // ignore them even if they're declared.
        if (MimeTypes.getAudioMediaMimeType(codecs) != MimeTypes.AUDIO_AAC) {
          workaroundFlags |= TsExtractor.WORKAROUND_IGNORE_AAC_STREAM;
        }
        if (MimeTypes.getVideoMediaMimeType(codecs) != MimeTypes.VIDEO_H264) {
          workaroundFlags |= TsExtractor.WORKAROUND_IGNORE_H264_STREAM;
        }
      }
      Extractor extractor = new TsExtractor(timestampAdjuster, workaroundFlags);
      ExposedTrack selectedTrack = tracks.get(selectedTrackIndex);
      extractorWrapper = new HlsExtractorWrapper(trigger, format, startTimeUs, extractor,
          switchingVariant, selectedTrack.adaptiveMaxWidth, selectedTrack.adaptiveMaxHeight);
    } else {
      // MPEG-2 TS segments, and we need to continue using the same extractor.
      extractorWrapper = previousTsChunk.extractorWrapper;
    }
    out.chunk = new TsChunk(dataSource, dataSpec, trigger, format, startTimeUs, endTimeUs,
        chunkMediaSequence, segment.discontinuitySequenceNumber, extractorWrapper, encryptionKey,
        encryptionIv);
  }

  /**
   * Invoked when the {@link HlsSampleSource} has finished loading a chunk obtained from this
   * source.
   *
   * @param chunk The chunk whose load has been completed.
   */
  public void onChunkLoadCompleted(Chunk chunk) {
    if (chunk instanceof MediaPlaylistChunk) {
      MediaPlaylistChunk mediaPlaylistChunk = (MediaPlaylistChunk) chunk;
      scratchSpace = mediaPlaylistChunk.getDataHolder();
      setMediaPlaylist(mediaPlaylistChunk.variantIndex, mediaPlaylistChunk.getResult());
      if (eventHandler != null && eventListener != null) {
        final byte[] rawResponse = mediaPlaylistChunk.getRawResponse();
        eventHandler.post(new Runnable()  {
          @Override
          public void run() {
            eventListener.onMediaPlaylistLoadCompleted(rawResponse);
          }
        });
      }
    } else if (chunk instanceof EncryptionKeyChunk) {
      EncryptionKeyChunk encryptionKeyChunk = (EncryptionKeyChunk) chunk;
      scratchSpace = encryptionKeyChunk.getDataHolder();
      setEncryptionData(encryptionKeyChunk.dataSpec.uri, encryptionKeyChunk.iv,
          encryptionKeyChunk.getResult());
    }
  }

  /**
   * Invoked when the {@link HlsSampleSource} encounters an error loading a chunk obtained from
   * this source.
   *
   * @param chunk The chunk whose load encountered the error.
   * @param e The error.
   * @return True if the error was handled by the source. False otherwise.
   */
  public boolean onChunkLoadError(Chunk chunk, IOException e) {
    if (chunk.bytesLoaded() == 0
        && (chunk instanceof TsChunk || chunk instanceof MediaPlaylistChunk
            || chunk instanceof EncryptionKeyChunk)
        && (e instanceof InvalidResponseCodeException)) {
      InvalidResponseCodeException responseCodeException = (InvalidResponseCodeException) e;
      int responseCode = responseCodeException.responseCode;
      if (responseCode == 404 || responseCode == 410) {
        int variantIndex;
        if (chunk instanceof TsChunk) {
          TsChunk tsChunk = (TsChunk) chunk;
          variantIndex = getVariantIndex(tsChunk.format);
        } else if (chunk instanceof MediaPlaylistChunk) {
          MediaPlaylistChunk playlistChunk = (MediaPlaylistChunk) chunk;
          variantIndex = playlistChunk.variantIndex;
        } else {
          EncryptionKeyChunk encryptionChunk = (EncryptionKeyChunk) chunk;
          variantIndex = encryptionChunk.variantIndex;
        }
        boolean alreadyBlacklisted = variantBlacklistTimes[variantIndex] != 0;
        variantBlacklistTimes[variantIndex] = SystemClock.elapsedRealtime();
        if (alreadyBlacklisted) {
          // The playlist was already blacklisted.
          Log.w(TAG, "Already blacklisted variant (" + responseCode + "): "
              + chunk.dataSpec.uri);
          return false;
        } else if (!allVariantsBlacklisted()) {
          // We've handled the 404/410 by blacklisting the variant.
          Log.w(TAG, "Blacklisted variant (" + responseCode + "): "
              + chunk.dataSpec.uri);
          return true;
        } else {
          // This was the last non-blacklisted playlist. Don't blacklist it.
          Log.w(TAG, "Final variant not blacklisted (" + responseCode + "): "
              + chunk.dataSpec.uri);
          variantBlacklistTimes[variantIndex] = 0;
          return false;
        }
      }
    }
    return false;
  }

  // HlsTrackSelector.Output implementation.

  @Override
  public void adaptiveTrack(HlsMasterPlaylist playlist, Variant[] variants) {
    Arrays.sort(variants, new Comparator<Variant>() {
      private final Comparator<Format> formatComparator =
          new Format.DecreasingBandwidthComparator();
      @Override
      public int compare(Variant first, Variant second) {
        return formatComparator.compare(first.format, second.format);
      }
    });

    int defaultVariantIndex = computeDefaultVariantIndex(playlist, variants, bandwidthMeter);
    int maxWidth = -1;
    int maxHeight = -1;

    for (int i = 0; i < variants.length; i++) {
      Format variantFormat = variants[i].format;
      maxWidth = Math.max(variantFormat.width, maxWidth);
      maxHeight = Math.max(variantFormat.height, maxHeight);
    }
    // TODO: We should allow the default values to be passed through the constructor.
    // TODO: Print a warning if resolution tags are omitted.
    maxWidth = maxWidth > 0 ? maxWidth : 1920;
    maxHeight = maxHeight > 0 ? maxHeight : 1080;
    tracks.add(new ExposedTrack(variants, defaultVariantIndex, maxWidth, maxHeight));
  }

  @Override
  public void fixedTrack(HlsMasterPlaylist playlist, Variant variant) {
    tracks.add(new ExposedTrack(variant));
  }

  protected int computeDefaultVariantIndex(HlsMasterPlaylist playlist, Variant[] variants,
      BandwidthMeter bandwidthMeter) {
    int defaultVariantIndex = 0;
    int minOriginalVariantIndex = Integer.MAX_VALUE;

    for (int i = 0; i < variants.length; i++) {
      int originalVariantIndex = playlist.variants.indexOf(variants[i]);
      if (originalVariantIndex < minOriginalVariantIndex) {
        minOriginalVariantIndex = originalVariantIndex;
        defaultVariantIndex = i;
      }
    }

    return  defaultVariantIndex;
  }
  
  // Private methods.

  private int getLiveStartChunkSequenceNumber(int variantIndex) {
    // For live start playback from the third chunk from the end.
    HlsMediaPlaylist mediaPlaylist = variantPlaylists[variantIndex];
    int chunkIndex = mediaPlaylist.segments.size() > 3 ? mediaPlaylist.segments.size() - 3 : 0;
    return chunkIndex + mediaPlaylist.mediaSequence;
  }

  /**
   * Returns the media sequence number of a chunk in a new variant for a live stream variant switch.
   *
   * @param previousChunkIndex The index of the last chunk in the old variant.
   * @param oldVariantIndex The index of the old variant.
   * @param newVariantIndex The index of the new variant.
   * @return Media sequence number of the chunk to switch to in a live stream in the variant that
   *     corresponds to the given {@code newVariantIndex}.
   */
  private int getLiveNextChunkSequenceNumber(int previousChunkIndex, int oldVariantIndex,
      int newVariantIndex) {
    if (oldVariantIndex == newVariantIndex) {
      return previousChunkIndex + 1;
    }
    HlsMediaPlaylist oldMediaPlaylist = variantPlaylists[oldVariantIndex];
    HlsMediaPlaylist newMediaPlaylist = variantPlaylists[newVariantIndex];
<<<<<<< HEAD
=======
    if (previousChunkIndex < oldMediaPlaylist.mediaSequence) {
      // We have fallen behind the live window.
      return newMediaPlaylist.mediaSequence - 1;
    }
>>>>>>> 965a1554
    double offsetToLiveInstantSecs = 0;
    for (int i = previousChunkIndex - oldMediaPlaylist.mediaSequence;
         i < oldMediaPlaylist.segments.size(); i++) {
      offsetToLiveInstantSecs += oldMediaPlaylist.segments.get(i).durationSecs;
    }
    long currentTimeMs = SystemClock.elapsedRealtime();
    offsetToLiveInstantSecs +=
        (double) (currentTimeMs - variantLastPlaylistLoadTimesMs[oldVariantIndex]) / 1000;
    offsetToLiveInstantSecs += LIVE_VARIANT_SWITCH_SAFETY_EXTRA_SECS;
    offsetToLiveInstantSecs -=
        (double) (currentTimeMs - variantLastPlaylistLoadTimesMs[newVariantIndex]) / 1000;
    if (offsetToLiveInstantSecs < 0) {
      // The instant we are looking for is not contained in the playlist, we need it to be
      // refreshed.
      return newMediaPlaylist.mediaSequence + newMediaPlaylist.segments.size() + 1;
    }
    for (int i = newMediaPlaylist.segments.size() - 1; i >= 0; i--) {
      offsetToLiveInstantSecs -= newMediaPlaylist.segments.get(i).durationSecs;
      if (offsetToLiveInstantSecs < 0) {
        return newMediaPlaylist.mediaSequence + i;
      }
    }
    // We have fallen behind the live window.
    return newMediaPlaylist.mediaSequence - 1;
  }

  private int getNextVariantIndex(TsChunk previousTsChunk, long playbackPositionUs) {
    clearStaleBlacklistedVariants();
    long bitrateEstimate = bandwidthMeter.getBitrateEstimate();
    if (variantBlacklistTimes[selectedVariantIndex] != 0) {
      // The current variant has been blacklisted, so we have no choice but to re-evaluate.
      return getVariantIndexForBandwidth(bitrateEstimate);
    }
    if (previousTsChunk == null) {
      // Don't consider switching if we don't have a previous chunk.
      return selectedVariantIndex;
    }
    if (bitrateEstimate == BandwidthMeter.NO_ESTIMATE) {
      // Don't consider switching if we don't have a bandwidth estimate.
      return selectedVariantIndex;
    }
    int idealIndex = getVariantIndexForBandwidth(bitrateEstimate);
    if (idealIndex == selectedVariantIndex) {
      // We're already using the ideal variant.
      return selectedVariantIndex;
    }
    // We're not using the ideal variant for the available bandwidth, but only switch if the
    // conditions are appropriate.
    long bufferedUs = previousTsChunk.getAdjustedEndTimeUs() - previousTsChunk.getDurationUs()
        - playbackPositionUs;
    if (variantBlacklistTimes[selectedVariantIndex] != 0
        || (idealIndex > selectedVariantIndex && bufferedUs < maxBufferDurationToSwitchDownUs)
        || (idealIndex < selectedVariantIndex && bufferedUs > minBufferDurationToSwitchUpUs)) {
      // Switch variant.
      return idealIndex;
    }
    // Stick with the current variant for now.
    return selectedVariantIndex;
  }

  private int getVariantIndexForBandwidth(long bitrateEstimate) {
    if (bitrateEstimate == BandwidthMeter.NO_ESTIMATE) {
      // Select the lowest quality.
      bitrateEstimate = 0;
    }
    int effectiveBitrate = (int) (bitrateEstimate * BANDWIDTH_FRACTION);
    int lowestQualityEnabledVariantIndex = -1;
    for (int i = 0; i < variants.length; i++) {
      if (variantBlacklistTimes[i] == 0) {
        if (variants[i].format.bitrate <= effectiveBitrate) {
          return i;
        }
        lowestQualityEnabledVariantIndex = i;
      }
    }
    // At least one variant should always be enabled.
    Assertions.checkState(lowestQualityEnabledVariantIndex != -1);
    return lowestQualityEnabledVariantIndex;
  }

  private boolean shouldRerequestLiveMediaPlaylist(int nextVariantIndex) {
    // Don't re-request media playlist more often than one-half of the target duration.
    HlsMediaPlaylist mediaPlaylist = variantPlaylists[nextVariantIndex];
    long timeSinceLastMediaPlaylistLoadMs =
        SystemClock.elapsedRealtime() - variantLastPlaylistLoadTimesMs[nextVariantIndex];
    return timeSinceLastMediaPlaylistLoadMs >= (mediaPlaylist.targetDurationSecs * 1000) / 2;
  }

<<<<<<< HEAD
  private long getLiveEdgeUs(int variantIndex) {
    HlsMediaPlaylist mediaPlaylist = variantPlaylists[variantIndex];
    int size = mediaPlaylist.segments.size();
    return size > 3 ? mediaPlaylist.segments.get(size - 3).startTimeUs : 0;
  }

  private int getLiveEdgeIndex(int variantIndex) {
    HlsMediaPlaylist mediaPlaylist = variantPlaylists[variantIndex];
    return mediaPlaylist.segments.size() > 3 ? mediaPlaylist.segments.size() - 3 : 0;
  }
  
=======
>>>>>>> 965a1554
  private MediaPlaylistChunk newMediaPlaylistChunk(int variantIndex) {
    Uri mediaPlaylistUri = UriUtil.resolveToUri(baseUri, variants[variantIndex].url);
    DataSpec dataSpec = new DataSpec(mediaPlaylistUri, 0, C.LENGTH_UNBOUNDED, null,
        DataSpec.FLAG_ALLOW_GZIP);
    return new MediaPlaylistChunk(dataSource, dataSpec, scratchSpace, playlistParser, variantIndex,
        mediaPlaylistUri.toString());
  }

  private EncryptionKeyChunk newEncryptionKeyChunk(Uri keyUri, String iv, int variantIndex) {
    DataSpec dataSpec = new DataSpec(keyUri, 0, C.LENGTH_UNBOUNDED, null, DataSpec.FLAG_ALLOW_GZIP);
    return new EncryptionKeyChunk(dataSource, dataSpec, scratchSpace, iv, variantIndex);
  }

  private void setEncryptionData(Uri keyUri, String iv, byte[] secretKey) {
    String trimmedIv;
    if (iv.toLowerCase(Locale.getDefault()).startsWith("0x")) {
      trimmedIv = iv.substring(2);
    } else {
      trimmedIv = iv;
    }

    byte[] ivData = new BigInteger(trimmedIv, 16).toByteArray();
    byte[] ivDataWithPadding = new byte[16];
    int offset = ivData.length > 16 ? ivData.length - 16 : 0;
    System.arraycopy(ivData, offset, ivDataWithPadding, ivDataWithPadding.length - ivData.length
        + offset, ivData.length - offset);

    encryptionKeyUri = keyUri;
    encryptionKey = secretKey;
    encryptionIvString = iv;
    encryptionIv = ivDataWithPadding;
  }

  private void clearEncryptionData() {
    encryptionKeyUri = null;
    encryptionKey = null;
    encryptionIvString = null;
    encryptionIv = null;
  }

  private void setMediaPlaylist(int variantIndex, HlsMediaPlaylist mediaPlaylist) {
    variantLastPlaylistLoadTimesMs[variantIndex] = SystemClock.elapsedRealtime();
    variantPlaylists[variantIndex] = mediaPlaylist;
    live |= mediaPlaylist.live;
    durationUs = live ? C.UNKNOWN_TIME_US : mediaPlaylist.durationUs;
    long seekMax = live ? getLiveEdgeUs(variantIndex) : mediaPlaylist.durationUs;
    TimeRange newAvailableRange = new TimeRange.StaticTimeRange(mediaPlaylist.segments.get(0).startTimeUs, seekMax);
    if (availableRange == null || !availableRange.equals(newAvailableRange)) {
      availableRange = newAvailableRange;
      notifyAvailableRangeChanged(availableRange);
    }
  }

  private boolean allVariantsBlacklisted() {
    for (long variantBlacklistTime : variantBlacklistTimes) {
      if (variantBlacklistTime == 0) {
        return false;
      }
    }
    return true;
  }

  private void clearStaleBlacklistedVariants() {
    long currentTime = SystemClock.elapsedRealtime();
    for (int i = 0; i < variantBlacklistTimes.length; i++) {
      if (variantBlacklistTimes[i] != 0
          && currentTime - variantBlacklistTimes[i] > DEFAULT_PLAYLIST_BLACKLIST_MS) {
        variantBlacklistTimes[i] = 0;
      }
    }
  }

  private int getVariantIndex(Format format) {
    for (int i = 0; i < variants.length; i++) {
      if (variants[i].format.equals(format)) {
        return i;
      }
    }
    // Should never happen.
    throw new IllegalStateException("Invalid format: " + format);
  }

  private void notifyAvailableRangeChanged(final TimeRange seekRange) {
    if (eventHandler != null && eventListener != null) {
      eventHandler.post(new Runnable() {
        @Override
        public void run() {
          eventListener.onAvailableRangeChanged(seekRange);
        }
      });
    }
  }

  // Private classes.

  private static final class ExposedTrack {

    private final Variant[] variants;
    private final int defaultVariantIndex;

    private final int adaptiveMaxWidth;
    private final int adaptiveMaxHeight;

    public ExposedTrack(Variant fixedVariant) {
      this.variants = new Variant[] {fixedVariant};
      this.defaultVariantIndex = 0;
      this.adaptiveMaxWidth = MediaFormat.NO_VALUE;
      this.adaptiveMaxHeight = MediaFormat.NO_VALUE;
    }

    public ExposedTrack(Variant[] adaptiveVariants, int defaultVariantIndex, int maxWidth,
        int maxHeight) {
      this.variants = adaptiveVariants;
      this.defaultVariantIndex = defaultVariantIndex;
      this.adaptiveMaxWidth = maxWidth;
      this.adaptiveMaxHeight = maxHeight;
    }

  }

  private static final class MediaPlaylistChunk extends DataChunk {

    public final int variantIndex;

    private final HlsPlaylistParser playlistParser;
    private final String playlistUrl;

    private byte[] rawResponse;
    private HlsMediaPlaylist result;

    public MediaPlaylistChunk(DataSource dataSource, DataSpec dataSpec, byte[] scratchSpace,
        HlsPlaylistParser playlistParser, int variantIndex, String playlistUrl) {
      super(dataSource, dataSpec, Chunk.TYPE_MANIFEST, Chunk.TRIGGER_UNSPECIFIED, null,
          Chunk.NO_PARENT_ID, scratchSpace);
      this.variantIndex = variantIndex;
      this.playlistParser = playlistParser;
      this.playlistUrl = playlistUrl;
    }

    @Override
    protected void consume(byte[] data, int limit) throws IOException {
      rawResponse = Arrays.copyOf(data, limit);
      result = (HlsMediaPlaylist) playlistParser.parse(playlistUrl,
          new ByteArrayInputStream(rawResponse));
    }

    public byte[] getRawResponse() {
      return rawResponse;
    }

    public HlsMediaPlaylist getResult() {
      return result;
    }

  }

  private static final class EncryptionKeyChunk extends DataChunk {

    public final String iv;
    public final int variantIndex;

    private byte[] result;

    public EncryptionKeyChunk(DataSource dataSource, DataSpec dataSpec, byte[] scratchSpace,
        String iv, int variantIndex) {
      super(dataSource, dataSpec, Chunk.TYPE_DRM, Chunk.TRIGGER_UNSPECIFIED, null,
          Chunk.NO_PARENT_ID, scratchSpace);
      this.iv = iv;
      this.variantIndex = variantIndex;
    }

    @Override
    protected void consume(byte[] data, int limit) throws IOException {
      result = Arrays.copyOf(data, limit);
    }

    public byte[] getResult() {
      return result;
    }

  }

}<|MERGE_RESOLUTION|>--- conflicted
+++ resolved
@@ -221,7 +221,6 @@
   public HlsChunkSource(boolean isMaster, DataSource dataSource, HlsPlaylist playlist,
       HlsTrackSelector trackSelector, BandwidthMeter bandwidthMeter,
       PtsTimestampAdjusterProvider timestampAdjusterProvider,
-<<<<<<< HEAD
       long minBufferDurationToSwitchUpMs, long maxBufferDurationToSwitchDownMs,
                         Handler eventHandler, EventListener eventListener) {
       this(isMaster, dataSource, null, playlist, trackSelector, bandwidthMeter,
@@ -252,8 +251,6 @@
     public HlsChunkSource(boolean isMaster, DataSource dataSource, String playlistUrl,  HlsPlaylist playlist,
       HlsTrackSelector trackSelector, BandwidthMeter bandwidthMeter,
       PtsTimestampAdjusterProvider timestampAdjusterProvider,
-=======
->>>>>>> 965a1554
       long minBufferDurationToSwitchUpMs, long maxBufferDurationToSwitchDownMs,
       Handler eventHandler, EventListener eventListener) {
     this.isMaster = isMaster;
@@ -463,16 +460,12 @@
     int chunkMediaSequence;
     if (live) {
       if (previousTsChunk == null) {
-<<<<<<< HEAD
         if (playbackPositionUs == 0 || playbackPositionUs > getLiveEdgeUs(nextVariantIndex)) {
         chunkMediaSequence = getLiveStartChunkSequenceNumber(selectedVariantIndex);
         } else {
           chunkMediaSequence = Util.binarySearchFloor(mediaPlaylist.segments, playbackPositionUs, true,
             true) + mediaPlaylist.mediaSequence;
         }
-=======
-        chunkMediaSequence = getLiveStartChunkSequenceNumber(selectedVariantIndex);
->>>>>>> 965a1554
       } else {
         chunkMediaSequence = getLiveNextChunkSequenceNumber(previousTsChunk.chunkIndex,
             previousChunkVariantIndex, selectedVariantIndex);
@@ -530,11 +523,7 @@
     long startTimeUs;
     if (live) {
       if (previousTsChunk == null) {
-<<<<<<< HEAD
         startTimeUs = segment.startTimeUs;
-=======
-        startTimeUs = 0;
->>>>>>> 965a1554
       } else {
         startTimeUs = previousTsChunk.getAdjustedEndTimeUs()
             - (switchingVariant ? previousTsChunk.getDurationUs() : 0);
@@ -583,13 +572,8 @@
         // The master source has yet to instantiate an adjuster for the discontinuity sequence.
         return;
       }
-<<<<<<< HEAD
-      // This flag ensures the change of pid between streams does not affect the sample queues.
-      int workaroundFlags = TsExtractor.WORKAROUND_MAP_BY_TYPE;
-=======
       // Enable HLS workarounds for the extractor.
       int workaroundFlags = TsExtractor.WORKAROUND_HLS_MODE;
->>>>>>> 965a1554
       String codecs = format.codecs;
       if (!TextUtils.isEmpty(codecs)) {
         // Sometimes AAC and H264 streams are declared in TS chunks even though they don't really
@@ -769,13 +753,10 @@
     }
     HlsMediaPlaylist oldMediaPlaylist = variantPlaylists[oldVariantIndex];
     HlsMediaPlaylist newMediaPlaylist = variantPlaylists[newVariantIndex];
-<<<<<<< HEAD
-=======
     if (previousChunkIndex < oldMediaPlaylist.mediaSequence) {
       // We have fallen behind the live window.
       return newMediaPlaylist.mediaSequence - 1;
     }
->>>>>>> 965a1554
     double offsetToLiveInstantSecs = 0;
     for (int i = previousChunkIndex - oldMediaPlaylist.mediaSequence;
          i < oldMediaPlaylist.segments.size(); i++) {
@@ -864,7 +845,6 @@
     return timeSinceLastMediaPlaylistLoadMs >= (mediaPlaylist.targetDurationSecs * 1000) / 2;
   }
 
-<<<<<<< HEAD
   private long getLiveEdgeUs(int variantIndex) {
     HlsMediaPlaylist mediaPlaylist = variantPlaylists[variantIndex];
     int size = mediaPlaylist.segments.size();
@@ -875,9 +855,7 @@
     HlsMediaPlaylist mediaPlaylist = variantPlaylists[variantIndex];
     return mediaPlaylist.segments.size() > 3 ? mediaPlaylist.segments.size() - 3 : 0;
   }
-  
-=======
->>>>>>> 965a1554
+
   private MediaPlaylistChunk newMediaPlaylistChunk(int variantIndex) {
     Uri mediaPlaylistUri = UriUtil.resolveToUri(baseUri, variants[variantIndex].url);
     DataSpec dataSpec = new DataSpec(mediaPlaylistUri, 0, C.LENGTH_UNBOUNDED, null,
