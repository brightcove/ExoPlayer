/*
 * Copyright (C) 2014 The Android Open Source Project
 *
 * Licensed under the Apache License, Version 2.0 (the "License");
 * you may not use this file except in compliance with the License.
 * You may obtain a copy of the License at
 *
 *      http://www.apache.org/licenses/LICENSE-2.0
 *
 * Unless required by applicable law or agreed to in writing, software
 * distributed under the License is distributed on an "AS IS" BASIS,
 * WITHOUT WARRANTIES OR CONDITIONS OF ANY KIND, either express or implied.
 * See the License for the specific language governing permissions and
 * limitations under the License.
 */
package com.google.android.exoplayer.hls;

import java.util.Collections;
import java.util.List;

/**
 * Represents an HLS master playlist.
 */
public final class HlsMasterPlaylist extends HlsPlaylist {

  public final List<Variant> variants;
<<<<<<< HEAD
  public final List<Variant> closedCaptions;
  public final List<Variant> alternateAudio;
  public final List<Variant> alternateVideo;
  public final List<Variant> subtitles;

  public HlsMasterPlaylist(String baseUri, List<Variant> variants,
      List<Variant> subtitles, List<Variant> closedCaptions,
      List<Variant> alternateAudio, List<Variant> alternateVideo) {
=======
  public final List<Variant> audios;
  public final List<Variant> subtitles;

  public final String muxedAudioLanguage;
  public final String muxedCaptionLanguage;

  public HlsMasterPlaylist(String baseUri, List<Variant> variants,
      List<Variant> audios, List<Variant> subtitles, String muxedAudioLanguage,
      String muxedCaptionLanguage) {
>>>>>>> 3cc442c4
    super(baseUri, HlsPlaylist.TYPE_MASTER);
    this.variants = Collections.unmodifiableList(variants);
    this.audios = Collections.unmodifiableList(audios);
    this.subtitles = Collections.unmodifiableList(subtitles);
<<<<<<< HEAD
    this.closedCaptions = Collections.unmodifiableList(closedCaptions);
    this.alternateAudio = Collections.unmodifiableList(alternateAudio);
    this.alternateVideo = Collections.unmodifiableList(alternateVideo);

    for (Variant variant : variants) {
      for (Variant subtitle : subtitles) {
        if (variant.subtitlesGroup != null && subtitle.subtitlesGroup != null &&
            variant.subtitlesGroup.equals(subtitle.subtitlesGroup)) {
          variant.subtitles.add(subtitle);
        }
      }

      for (Variant closedCaption : closedCaptions) {
        if (variant.closedCaptionsGroup != null && closedCaption.closedCaptionsGroup != null &&
            variant.closedCaptionsGroup.equals(closedCaption.closedCaptionsGroup)) {
          variant.closedCaptions.add(closedCaption);
        }
      }

      for (Variant alternateAudioVariant : alternateAudio) {
        if (variant.audioGroup != null && alternateAudioVariant.audioGroup != null &&
            variant.audioGroup.equals(alternateAudioVariant.audioGroup)) {
          variant.alternateAudio.add(alternateAudioVariant);
        }
      }

      for (Variant alternateVideoVariant : alternateVideo) {
        if (variant.videoGroup != null && alternateVideoVariant.videoGroup != null &&
            variant.videoGroup.equals(alternateVideoVariant.videoGroup)) {
          variant.alternateVideo.add(alternateVideoVariant);
        }
      }
    }
=======
    this.muxedAudioLanguage = muxedAudioLanguage;
    this.muxedCaptionLanguage = muxedCaptionLanguage;
>>>>>>> 3cc442c4
  }

  public Variant getDefaultAlternateAudio() {
    Variant result = null;

    for (Variant variant : alternateAudio) {
      if (variant.isDefault()) {
        result = variant;
        break;
      }
    }

    return result;
  }
}<|MERGE_RESOLUTION|>--- conflicted
+++ resolved
@@ -24,34 +24,25 @@
 public final class HlsMasterPlaylist extends HlsPlaylist {
 
   public final List<Variant> variants;
-<<<<<<< HEAD
   public final List<Variant> closedCaptions;
-  public final List<Variant> alternateAudio;
-  public final List<Variant> alternateVideo;
+  public final List<Variant> audios;
+  public final List<Variant> videos;
   public final List<Variant> subtitles;
-
-  public HlsMasterPlaylist(String baseUri, List<Variant> variants,
-      List<Variant> subtitles, List<Variant> closedCaptions,
-      List<Variant> alternateAudio, List<Variant> alternateVideo) {
-=======
-  public final List<Variant> audios;
-  public final List<Variant> subtitles;
-
   public final String muxedAudioLanguage;
   public final String muxedCaptionLanguage;
 
   public HlsMasterPlaylist(String baseUri, List<Variant> variants,
-      List<Variant> audios, List<Variant> subtitles, String muxedAudioLanguage,
-      String muxedCaptionLanguage) {
->>>>>>> 3cc442c4
+      List<Variant> subtitles, List<Variant> closedCaptions,
+      List<Variant> audios, List<Variant> videos,
+      String muxedAudioLanguage, String muxedCaptionLanguage) {
     super(baseUri, HlsPlaylist.TYPE_MASTER);
     this.variants = Collections.unmodifiableList(variants);
+    this.subtitles = Collections.unmodifiableList(subtitles);
+    this.closedCaptions = Collections.unmodifiableList(closedCaptions);
     this.audios = Collections.unmodifiableList(audios);
-    this.subtitles = Collections.unmodifiableList(subtitles);
-<<<<<<< HEAD
-    this.closedCaptions = Collections.unmodifiableList(closedCaptions);
-    this.alternateAudio = Collections.unmodifiableList(alternateAudio);
-    this.alternateVideo = Collections.unmodifiableList(alternateVideo);
+    this.videos = Collections.unmodifiableList(videos);
+    this.muxedAudioLanguage = muxedAudioLanguage;
+    this.muxedCaptionLanguage = muxedCaptionLanguage;
 
     for (Variant variant : variants) {
       for (Variant subtitle : subtitles) {
@@ -68,30 +59,26 @@
         }
       }
 
-      for (Variant alternateAudioVariant : alternateAudio) {
-        if (variant.audioGroup != null && alternateAudioVariant.audioGroup != null &&
-            variant.audioGroup.equals(alternateAudioVariant.audioGroup)) {
-          variant.alternateAudio.add(alternateAudioVariant);
+      for (Variant audiosVariant : audios) {
+        if (variant.audioGroup != null && audiosVariant.audioGroup != null &&
+            variant.audioGroup.equals(audiosVariant.audioGroup)) {
+          variant.audios.add(audiosVariant);
         }
       }
 
-      for (Variant alternateVideoVariant : alternateVideo) {
-        if (variant.videoGroup != null && alternateVideoVariant.videoGroup != null &&
-            variant.videoGroup.equals(alternateVideoVariant.videoGroup)) {
-          variant.alternateVideo.add(alternateVideoVariant);
+      for (Variant videosVariant : videos) {
+        if (variant.videoGroup != null && videosVariant.videoGroup != null &&
+            variant.videoGroup.equals(videosVariant.videoGroup)) {
+          variant.videos.add(videosVariant);
         }
       }
     }
-=======
-    this.muxedAudioLanguage = muxedAudioLanguage;
-    this.muxedCaptionLanguage = muxedCaptionLanguage;
->>>>>>> 3cc442c4
   }
 
   public Variant getDefaultAlternateAudio() {
     Variant result = null;
 
-    for (Variant variant : alternateAudio) {
+    for (Variant variant : audios) {
       if (variant.isDefault()) {
         result = variant;
         break;
