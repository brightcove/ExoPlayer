# Release notes #

<<<<<<< HEAD
### r1.5.6 ###

* MP3: Fix mono streams playing at 2x speed on some MediaTek based devices (#801).
* MP3: Fix playback of some streams when stream length is unknown.
* ID3: Support multiple frames of the same type in a single tag.
* EIA608: Correctly handle repeated control characters, fixing an issue in which captions would
  immediately disappear.
* AVC3: Fix decoder failures on some MediaTek devices in the case where the first buffer fed to the
  decoder does not start with SPS/PPS NAL units.
=======
### r1.5.7 ###

* OGG: Support added for OGG.
* FLAC: Support for FLAC extraction and playback (via an extension).
* HLS: Multiple audio track support (via Renditions).
* FMP4: Support multiple tracks in fragmented MP4 (not applicable to
  DASH/SmoothStreaming).
* WAV: Support for 16-bit WAV files.
* MKV: Support non-square pixel formats.
* Misc bug fixes.

### r1.5.6 ###

* MP3: Fix mono streams playing at 2x speed on some MediaTek based devices
  (#801).
* MP3: Fix playback of some streams when stream length is unknown.
* ID3: Support multiple frames of the same type in a single tag.
* EIA608: Correctly handle repeated control characters, fixing an issue in which
  captions would immediately disappear.
* AVC3: Fix decoder failures on some MediaTek devices in the case where the
  first buffer fed to the decoder does not start with SPS/PPS NAL units.
>>>>>>> 3cc442c4
* Misc bug fixes.

### r1.5.5 ###

* DASH: Enable MP4 embedded WebVTT playback (#1185)
* HLS: Fix handling of extended ID3 tags in MPEG-TS (#1181)
* MP3: Fix incorrect position calculation in VBRI header (#1197)
* Fix issue seeking backward using SingleSampleSource (#1193)

### r1.5.4 ###

* HLS: Support for variant selection and WebVtt subtitles.
* MP4: Support for embedded WebVtt.
* Improved device compatibility.
* Fix for resource leak (Issue #1066).
* Misc bug fixes + minor features.

### r1.5.3 ###

* Support for FLV (without seeking).
* MP4: Fix for playback of media containing basic edit lists.
* QuickTime: Fix parsing of QuickTime style audio sample entry.
* HLS: Add H262 support for devices that have an H262 decoder.
* Allow AudioTrack PlaybackParams (e.g. speed/pitch) on API level 23+.
* Correctly detect 4K displays on API level 23+.
* Misc bug fixes.

### r1.5.2 ###

* MPEG-TS/HLS: Fix frame drops playing H265 video.
* SmoothStreaming: Fix parsing of ProtectionHeader.

### r1.5.1 ###

* Enable smooth frame release by default.
* Added OkHttpDataSource extension.
* AndroidTV: Correctly detect 4K display size on Bravia devices.
* FMP4: Handle non-sample data in mdat boxes.
* TTML: Fix parsing of some colors on Jellybean.
* SmoothStreaming: Ignore tfdt boxes.
* Misc bug fixes.

### r1.5.0 ###

* Multi-track support.
* DASH: Limited support for multi-period manifests.
* HLS: Smoother format adaptation.
* HLS: Support for MP3 media segments.
* TTML: Support for most embedded TTML styling.
* WebVTT: Enhanced positioning support.
* Initial playback tests.
* Misc bug fixes.

### r1.4.2 ###

* Implemented automatic format detection for regular container formats.
* Added UdpDataSource for connecting to multicast streams.
* Improved robustness for MP4 playbacks.
* Misc bug fixes.

### r1.4.1 ###

* HLS: Fix premature playback failures that could occur in some cases.

### r1.4.0 ###

* Support for extracting Matroska streams (implemented by WebmExtractor).
* Support for tx3g captions in MP4 streams.
* Support for H.265 in MPEG-TS streams on supported devices.
* HLS: Added support for MPEG audio (e.g. MP3) in TS media segments.
* HLS: Improved robustness against missing chunks and variants.
* MP4: Added support for embedded MPEG audio (e.g. MP3).
* TTML: Improved handling of whitespace.
* DASH: Support Mpd.Location element.
* Add option to TsExtractor to allow non-IDR keyframes.
* (WorkInProgress) - First steps to supporting seeking in DASH DVR window.
* (WorkInProgress) - First steps to supporting styled + positioned subtitles.
* Misc bug fixes.

### r1.3.3 ###

* HLS: Fix failure when playing HLS AAC streams.
* Misc bug fixes.

### r1.3.2 ###

* DataSource improvements: `DefaultUriDataSource` now handles http://, https://,
  file://, asset:// and content:// URIs automatically. It also handles
  file:///android_asset/* URIs, and file paths like /path/to/media.mp4 where the
  scheme is omitted.
* HLS: Fix for some ID3 events being dropped.
* HLS: Correctly handle 0x0 and floating point RESOLUTION tags.
* Mp3Extractor: robustness improvements.

### r1.3.1 ###

* No notes provided.<|MERGE_RESOLUTION|>--- conflicted
+++ resolved
@@ -1,16 +1,5 @@
 # Release notes #
 
-<<<<<<< HEAD
-### r1.5.6 ###
-
-* MP3: Fix mono streams playing at 2x speed on some MediaTek based devices (#801).
-* MP3: Fix playback of some streams when stream length is unknown.
-* ID3: Support multiple frames of the same type in a single tag.
-* EIA608: Correctly handle repeated control characters, fixing an issue in which captions would
-  immediately disappear.
-* AVC3: Fix decoder failures on some MediaTek devices in the case where the first buffer fed to the
-  decoder does not start with SPS/PPS NAL units.
-=======
 ### r1.5.7 ###
 
 * OGG: Support added for OGG.
@@ -32,7 +21,6 @@
   captions would immediately disappear.
 * AVC3: Fix decoder failures on some MediaTek devices in the case where the
   first buffer fed to the decoder does not start with SPS/PPS NAL units.
->>>>>>> 3cc442c4
 * Misc bug fixes.
 
 ### r1.5.5 ###
